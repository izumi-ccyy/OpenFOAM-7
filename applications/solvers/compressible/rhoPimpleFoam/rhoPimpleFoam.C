--- conflicted
+++ resolved
@@ -141,11 +141,7 @@
                 }
             }
 
-<<<<<<< HEAD
-            if (pimple.firstIter())
-=======
             if (pimple.firstIter() && !pimple.simpleRho())
->>>>>>> eb1420ec
             {
                 #include "rhoEqn.H"
             }
