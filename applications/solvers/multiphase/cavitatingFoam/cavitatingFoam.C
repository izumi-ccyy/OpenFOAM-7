/*---------------------------------------------------------------------------*\
  =========                 |
  \\      /  F ield         | OpenFOAM: The Open Source CFD Toolbox
<<<<<<< HEAD
   \\    /   O peration     |
    \\  /    A nd           | Copyright (C) 2012-2018 OpenFOAM Foundation
=======
   \\    /   O peration     | Website:  https://openfoam.org
    \\  /    A nd           | Copyright (C) 2011-2018 OpenFOAM Foundation
>>>>>>> 8ca408bf
     \\/     M anipulation  |
-------------------------------------------------------------------------------
License
    This file is part of OpenFOAM.

    OpenFOAM is free software: you can redistribute it and/or modify it
    under the terms of the GNU General Public License as published by
    the Free Software Foundation, either version 3 of the License, or
    (at your option) any later version.

    OpenFOAM is distributed in the hope that it will be useful, but WITHOUT
    ANY WARRANTY; without even the implied warranty of MERCHANTABILITY or
    FITNESS FOR A PARTICULAR PURPOSE.  See the GNU General Public License
    for more details.

    You should have received a copy of the GNU General Public License
    along with OpenFOAM.  If not, see <http://www.gnu.org/licenses/>.

Application
    cavitatingFoam

Description
    Transient cavitation code based on the homogeneous equilibrium model
    from which the compressibility of the liquid/vapour "mixture" is obtained,
    with optional mesh motion and mesh topology changes.

    Turbulence modelling is generic, i.e. laminar, RAS or LES may be selected.

\*---------------------------------------------------------------------------*/

#include "fvCFD.H"
#include "dynamicFvMesh.H"
#include "barotropicCompressibilityModel.H"
#include "incompressibleTwoPhaseMixture.H"
#include "turbulentTransportModel.H"
#include "CorrectPhi.H"
#include "pimpleControl.H"

// * * * * * * * * * * * * * * * * * * * * * * * * * * * * * * * * * * * * * //

int main(int argc, char *argv[])
{
    #include "postProcess.H"

    #include "setRootCaseLists.H"
    #include "createTime.H"
    #include "createDynamicFvMesh.H"
    #include "createControls.H"
    #include "createFields.H"
    #include "createUfIfPresent.H"
    #include "createPcorrTypes.H"
    #include "CourantNo.H"
    #include "setInitialDeltaT.H"

    turbulence->validate();

    // * * * * * * * * * * * * * * * * * * * * * * * * * * * * * * * * * * * //

    Info<< "\nStarting time loop\n" << endl;

    while (runTime.run())
    {
        #include "readControls.H"

        {
            #include "CourantNo.H"
            #include "setDeltaT.H"

            runTime++;

            Info<< "Time = " << runTime.timeName() << nl << endl;

            // Do any mesh changes
            mesh.update();

            if (mesh.changing() && correctPhi)
            {
                // Calculate absolute flux from the mapped surface velocity
                phi = mesh.Sf() & Uf();

                #include "correctPhi.H"

                // Make the flux relative to the mesh motion
                fvc::makeRelative(phi, U);
            }
        }

        // --- Pressure-velocity PIMPLE corrector loop
        while (pimple.loop())
        {
            #include "rhoEqn.H"
            #include "alphavPsi.H"
            #include "UEqn.H"

            // --- Pressure corrector loop
            while (pimple.correct())
            {
                #include "pEqn.H"
            }

            if (pimple.turbCorr())
            {
                turbulence->correct();
            }
        }

        runTime.write();

        Info<< "ExecutionTime = " << runTime.elapsedCpuTime() << " s"
            << "  ClockTime = " << runTime.elapsedClockTime() << " s"
            << nl << endl;
    }

    Info<< "End\n" << endl;

    return 0;
}


// ************************************************************************* //<|MERGE_RESOLUTION|>--- conflicted
+++ resolved
@@ -1,13 +1,8 @@
 /*---------------------------------------------------------------------------*\
   =========                 |
   \\      /  F ield         | OpenFOAM: The Open Source CFD Toolbox
-<<<<<<< HEAD
-   \\    /   O peration     |
-    \\  /    A nd           | Copyright (C) 2012-2018 OpenFOAM Foundation
-=======
    \\    /   O peration     | Website:  https://openfoam.org
     \\  /    A nd           | Copyright (C) 2011-2018 OpenFOAM Foundation
->>>>>>> 8ca408bf
      \\/     M anipulation  |
 -------------------------------------------------------------------------------
 License
