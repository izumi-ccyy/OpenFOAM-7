#----------------------------------*-sh-*--------------------------------------
# =========                 |
# \\      /  F ield         | OpenFOAM: The Open Source CFD Toolbox
#  \\    /   O peration     | Website:  https://openfoam.org
#   \\  /    A nd           | Copyright (C) 2017-2018 OpenFOAM Foundation
#    \\/     M anipulation  |
#------------------------------------------------------------------------------
# License
#     This file is part of OpenFOAM.
#
#     OpenFOAM is free software: you can redistribute it and/or modify it
#     under the terms of the GNU General Public License as published by
#     the Free Software Foundation, either version 3 of the License, or
#     (at your option) any later version.
#
#     OpenFOAM is distributed in the hope that it will be useful, but WITHOUT
#     ANY WARRANTY; without even the implied warranty of MERCHANTABILITY or
#     FITNESS FOR A PARTICULAR PURPOSE.  See the GNU General Public License
#     for more details.
#
#     You should have received a copy of the GNU General Public License
#     along with OpenFOAM.  If not, see <http://www.gnu.org/licenses/>.
#
# File
#     etc/config.sh/bash_completion
#
# Description
#     Bash [TAB] completion file from OpenFOAM
#     Sourced from /etc/bashrc
#
#------------------------------------------------------------------------------

_adiabaticFlameT_ ()
{
    local cur="${COMP_WORDS[COMP_CWORD]}"
    local prev="${COMP_WORDS[COMP_CWORD-1]}"
    local line=${COMP_LINE}
    local used=$(echo "$line" | grep -oE "\-[a-zA-Z]+ ")

    opts="-doc -help -srcDoc"
    for o in $used ; do opts="${opts/$o/}" ; done
    extra=""

    [ "$COMP_CWORD" = 1 ] || \
    case "$prev" in
       *) ;;
    esac
    COMPREPLY=( $(compgen -W "${opts}" $extra -- ${cur}) )
}
complete -o filenames -o nospace -F _adiabaticFlameT_ adiabaticFlameT

_adjointShapeOptimizationFoam_ ()
{
    local cur="${COMP_WORDS[COMP_CWORD]}"
    local prev="${COMP_WORDS[COMP_CWORD-1]}"
    local line=${COMP_LINE}
    local used=$(echo "$line" | grep -oE "\-[a-zA-Z]+ ")

    opts="-case -doc -fileHandler -help -hostRoots -listFunctionObjects -listFvOptions -listRegisteredSwitches -listScalarBCs -listSwitches -listTurbulenceModels -listUnsetSwitches -listVectorBCs -noFunctionObjects -parallel -postProcess -roots -srcDoc"
    for o in $used ; do opts="${opts/$o/}" ; done
    extra=""

    [ "$COMP_CWORD" = 1 ] || \
    case "$prev" in
        -case)
            opts="" ; extra="-d" ;;
        -fileHandler)
            opts="uncollated collated masterUncollated" ; extra="" ;;
        -hostRoots|-roots)
            opts="" ; extra="" ;;
       *) ;;
    esac
    COMPREPLY=( $(compgen -W "${opts}" $extra -- ${cur}) )
}
complete -o filenames -o nospace -F _adjointShapeOptimizationFoam_ adjointShapeOptimizationFoam

_ansysToFoam_ ()
{
    local cur="${COMP_WORDS[COMP_CWORD]}"
    local prev="${COMP_WORDS[COMP_CWORD-1]}"
    local line=${COMP_LINE}
    local used=$(echo "$line" | grep -oE "\-[a-zA-Z]+ ")

    opts="-case -doc -fileHandler -help -noFunctionObjects -scale -srcDoc"
    for o in $used ; do opts="${opts/$o/}" ; done
    extra="-d -f"

    [ "$COMP_CWORD" = 1 ] || \
    case "$prev" in
        -case)
            opts="" ; extra="-d" ;;
        -fileHandler)
            opts="uncollated collated masterUncollated" ; extra="" ;;
        -scale)
            opts="" ; extra="" ;;
       -*) ;;
        *)
            case "${COMP_WORDS[COMP_CWORD-2]}" in
                -scale|-case|-fileHandler) ;;
                *) opts=""; extra="" ;;
            esac
            ;;
    esac
    COMPREPLY=( $(compgen -W "${opts}" $extra -- ${cur}) )
}
complete -o filenames -o nospace -F _ansysToFoam_ ansysToFoam

_applyBoundaryLayer_ ()
{
    local cur="${COMP_WORDS[COMP_CWORD]}"
    local prev="${COMP_WORDS[COMP_CWORD-1]}"
    local line=${COMP_LINE}
    local used=$(echo "$line" | grep -oE "\-[a-zA-Z]+ ")

    opts="-case -Cbl -doc -fileHandler -help -hostRoots -noFunctionObjects -parallel -roots -srcDoc -writenut -ybl"
    for o in $used ; do opts="${opts/$o/}" ; done
    extra=""

    [ "$COMP_CWORD" = 1 ] || \
    case "$prev" in
        -case)
            opts="" ; extra="-d" ;;
        -fileHandler)
            opts="uncollated collated masterUncollated" ; extra="" ;;
        -Cbl|-hostRoots|-roots|-ybl)
            opts="" ; extra="" ;;
       *) ;;
    esac
    COMPREPLY=( $(compgen -W "${opts}" $extra -- ${cur}) )
}
complete -o filenames -o nospace -F _applyBoundaryLayer_ applyBoundaryLayer

_attachMesh_ ()
{
    local cur="${COMP_WORDS[COMP_CWORD]}"
    local prev="${COMP_WORDS[COMP_CWORD-1]}"
    local line=${COMP_LINE}
    local used=$(echo "$line" | grep -oE "\-[a-zA-Z]+ ")

    opts="-case -doc -fileHandler -help -noFunctionObjects -overwrite -srcDoc"
    for o in $used ; do opts="${opts/$o/}" ; done
    extra=""

    [ "$COMP_CWORD" = 1 ] || \
    case "$prev" in
        -case)
            opts="" ; extra="-d" ;;
        -fileHandler)
            opts="uncollated collated masterUncollated" ; extra="" ;;
       *) ;;
    esac
    COMPREPLY=( $(compgen -W "${opts}" $extra -- ${cur}) )
}
complete -o filenames -o nospace -F _attachMesh_ attachMesh

_autoPatch_ ()
{
    local cur="${COMP_WORDS[COMP_CWORD]}"
    local prev="${COMP_WORDS[COMP_CWORD-1]}"
    local line=${COMP_LINE}
    local used=$(echo "$line" | grep -oE "\-[a-zA-Z]+ ")

    opts="-case -doc -fileHandler -help -noFunctionObjects -overwrite -srcDoc"
    for o in $used ; do opts="${opts/$o/}" ; done
    extra=""

    [ "$COMP_CWORD" = 1 ] || \
    case "$prev" in
        -case)
            opts="" ; extra="-d" ;;
        -fileHandler)
            opts="uncollated collated masterUncollated" ; extra="" ;;
       *) ;;
    esac
    COMPREPLY=( $(compgen -W "${opts}" $extra -- ${cur}) )
}
complete -o filenames -o nospace -F _autoPatch_ autoPatch

_autoRefineMesh_ ()
{
    local cur="${COMP_WORDS[COMP_CWORD]}"
    local prev="${COMP_WORDS[COMP_CWORD-1]}"
    local line=${COMP_LINE}
    local used=$(echo "$line" | grep -oE "\-[a-zA-Z]+ ")

    opts="-case -doc -fileHandler -help -noFunctionObjects -srcDoc"
    for o in $used ; do opts="${opts/$o/}" ; done
    extra=""

    [ "$COMP_CWORD" = 1 ] || \
    case "$prev" in
        -case)
            opts="" ; extra="-d" ;;
        -fileHandler)
            opts="uncollated collated masterUncollated" ; extra="" ;;
       *) ;;
    esac
    COMPREPLY=( $(compgen -W "${opts}" $extra -- ${cur}) )
}
complete -o filenames -o nospace -F _autoRefineMesh_ autoRefineMesh

_blockMesh_ ()
{
    local cur="${COMP_WORDS[COMP_CWORD]}"
    local prev="${COMP_WORDS[COMP_CWORD-1]}"
    local line=${COMP_LINE}
    local used=$(echo "$line" | grep -oE "\-[a-zA-Z]+ ")

    opts="-blockTopology -case -dict -doc -fileHandler -help -noClean -noFunctionObjects -region -srcDoc"
    for o in $used ; do opts="${opts/$o/}" ; done
    extra=""

    [ "$COMP_CWORD" = 1 ] || \
    case "$prev" in
        -case)
            opts="" ; extra="-d" ;;
        -dict)
            opts="" ; extra="-d -f" ;;
        -fileHandler)
            opts="uncollated collated masterUncollated" ; extra="" ;;
        -region)
            opts="" ; extra="" ;;
       *) ;;
    esac
    COMPREPLY=( $(compgen -W "${opts}" $extra -- ${cur}) )
}
complete -o filenames -o nospace -F _blockMesh_ blockMesh

_boundaryFoam_ ()
{
    local cur="${COMP_WORDS[COMP_CWORD]}"
    local prev="${COMP_WORDS[COMP_CWORD-1]}"
    local line=${COMP_LINE}
    local used=$(echo "$line" | grep -oE "\-[a-zA-Z]+ ")

    opts="-case -doc -fileHandler -help -listFunctionObjects -listFvOptions -listRegisteredSwitches -listScalarBCs -listSwitches -listTurbulenceModels -listUnsetSwitches -listVectorBCs -noFunctionObjects -srcDoc"
    for o in $used ; do opts="${opts/$o/}" ; done
    extra=""

    [ "$COMP_CWORD" = 1 ] || \
    case "$prev" in
        -case)
            opts="" ; extra="-d" ;;
        -fileHandler)
            opts="uncollated collated masterUncollated" ; extra="" ;;
       *) ;;
    esac
    COMPREPLY=( $(compgen -W "${opts}" $extra -- ${cur}) )
}
complete -o filenames -o nospace -F _boundaryFoam_ boundaryFoam

_boxTurb_ ()
{
    local cur="${COMP_WORDS[COMP_CWORD]}"
    local prev="${COMP_WORDS[COMP_CWORD-1]}"
    local line=${COMP_LINE}
    local used=$(echo "$line" | grep -oE "\-[a-zA-Z]+ ")

    opts="-case -doc -fileHandler -help -noFunctionObjects -srcDoc"
    for o in $used ; do opts="${opts/$o/}" ; done
    extra=""

    [ "$COMP_CWORD" = 1 ] || \
    case "$prev" in
        -case)
            opts="" ; extra="-d" ;;
        -fileHandler)
            opts="uncollated collated masterUncollated" ; extra="" ;;
       *) ;;
    esac
    COMPREPLY=( $(compgen -W "${opts}" $extra -- ${cur}) )
}
complete -o filenames -o nospace -F _boxTurb_ boxTurb

_buoyantBoussinesqPimpleFoam_ ()
{
    local cur="${COMP_WORDS[COMP_CWORD]}"
    local prev="${COMP_WORDS[COMP_CWORD-1]}"
    local line=${COMP_LINE}
    local used=$(echo "$line" | grep -oE "\-[a-zA-Z]+ ")

    opts="-case -doc -fileHandler -help -hostRoots -listFunctionObjects -listFvOptions -listRegisteredSwitches -listScalarBCs -listSwitches -listTurbulenceModels -listUnsetSwitches -listVectorBCs -noFunctionObjects -parallel -postProcess -roots -srcDoc"
    for o in $used ; do opts="${opts/$o/}" ; done
    extra=""

    [ "$COMP_CWORD" = 1 ] || \
    case "$prev" in
        -case)
            opts="" ; extra="-d" ;;
        -fileHandler)
            opts="uncollated collated masterUncollated" ; extra="" ;;
        -hostRoots|-roots)
            opts="" ; extra="" ;;
       *) ;;
    esac
    COMPREPLY=( $(compgen -W "${opts}" $extra -- ${cur}) )
}
complete -o filenames -o nospace -F _buoyantBoussinesqPimpleFoam_ buoyantBoussinesqPimpleFoam

_buoyantBoussinesqSimpleFoam_ ()
{
    local cur="${COMP_WORDS[COMP_CWORD]}"
    local prev="${COMP_WORDS[COMP_CWORD-1]}"
    local line=${COMP_LINE}
    local used=$(echo "$line" | grep -oE "\-[a-zA-Z]+ ")

    opts="-case -doc -fileHandler -help -hostRoots -listFunctionObjects -listFvOptions -listRegisteredSwitches -listScalarBCs -listSwitches -listTurbulenceModels -listUnsetSwitches -listVectorBCs -noFunctionObjects -parallel -postProcess -roots -srcDoc"
    for o in $used ; do opts="${opts/$o/}" ; done
    extra=""

    [ "$COMP_CWORD" = 1 ] || \
    case "$prev" in
        -case)
            opts="" ; extra="-d" ;;
        -fileHandler)
            opts="uncollated collated masterUncollated" ; extra="" ;;
        -hostRoots|-roots)
            opts="" ; extra="" ;;
       *) ;;
    esac
    COMPREPLY=( $(compgen -W "${opts}" $extra -- ${cur}) )
}
complete -o filenames -o nospace -F _buoyantBoussinesqSimpleFoam_ buoyantBoussinesqSimpleFoam

_buoyantPimpleFoam_ ()
{
    local cur="${COMP_WORDS[COMP_CWORD]}"
    local prev="${COMP_WORDS[COMP_CWORD-1]}"
    local line=${COMP_LINE}
    local used=$(echo "$line" | grep -oE "\-[a-zA-Z]+ ")

    opts="-case -doc -fileHandler -help -hostRoots -listFunctionObjects -listFvOptions -listRegisteredSwitches -listScalarBCs -listSwitches -listTurbulenceModels -listUnsetSwitches -listVectorBCs -noFunctionObjects -parallel -postProcess -roots -srcDoc"
    for o in $used ; do opts="${opts/$o/}" ; done
    extra=""

    [ "$COMP_CWORD" = 1 ] || \
    case "$prev" in
        -case)
            opts="" ; extra="-d" ;;
        -fileHandler)
            opts="uncollated collated masterUncollated" ; extra="" ;;
        -hostRoots|-roots)
            opts="" ; extra="" ;;
       *) ;;
    esac
    COMPREPLY=( $(compgen -W "${opts}" $extra -- ${cur}) )
}
complete -o filenames -o nospace -F _buoyantPimpleFoam_ buoyantPimpleFoam

_buoyantSimpleFoam_ ()
{
    local cur="${COMP_WORDS[COMP_CWORD]}"
    local prev="${COMP_WORDS[COMP_CWORD-1]}"
    local line=${COMP_LINE}
    local used=$(echo "$line" | grep -oE "\-[a-zA-Z]+ ")

    opts="-case -doc -fileHandler -help -hostRoots -listFunctionObjects -listFvOptions -listRegisteredSwitches -listScalarBCs -listSwitches -listTurbulenceModels -listUnsetSwitches -listVectorBCs -noFunctionObjects -parallel -postProcess -roots -srcDoc"
    for o in $used ; do opts="${opts/$o/}" ; done
    extra=""

    [ "$COMP_CWORD" = 1 ] || \
    case "$prev" in
        -case)
            opts="" ; extra="-d" ;;
        -fileHandler)
            opts="uncollated collated masterUncollated" ; extra="" ;;
        -hostRoots|-roots)
            opts="" ; extra="" ;;
       *) ;;
    esac
    COMPREPLY=( $(compgen -W "${opts}" $extra -- ${cur}) )
}
complete -o filenames -o nospace -F _buoyantSimpleFoam_ buoyantSimpleFoam

_cavitatingDyMFoam_ ()
{
    local cur="${COMP_WORDS[COMP_CWORD]}"
    local prev="${COMP_WORDS[COMP_CWORD-1]}"
    local line=${COMP_LINE}
    local used=$(echo "$line" | grep -oE "\-[a-zA-Z]+ ")

    opts="-case -doc -fileHandler -help -hostRoots -listFunctionObjects -listRegisteredSwitches -listScalarBCs -listSwitches -listTurbulenceModels -listUnsetSwitches -listVectorBCs -noFunctionObjects -parallel -postProcess -roots -srcDoc"
    for o in $used ; do opts="${opts/$o/}" ; done
    extra=""

    [ "$COMP_CWORD" = 1 ] || \
    case "$prev" in
        -case)
            opts="" ; extra="-d" ;;
        -fileHandler)
            opts="uncollated collated masterUncollated" ; extra="" ;;
        -hostRoots|-roots)
            opts="" ; extra="" ;;
       *) ;;
    esac
    COMPREPLY=( $(compgen -W "${opts}" $extra -- ${cur}) )
}
complete -o filenames -o nospace -F _cavitatingDyMFoam_ cavitatingDyMFoam

_cavitatingFoam_ ()
{
    local cur="${COMP_WORDS[COMP_CWORD]}"
    local prev="${COMP_WORDS[COMP_CWORD-1]}"
    local line=${COMP_LINE}
    local used=$(echo "$line" | grep -oE "\-[a-zA-Z]+ ")

    opts="-case -doc -fileHandler -help -hostRoots -listFunctionObjects -listRegisteredSwitches -listScalarBCs -listSwitches -listTurbulenceModels -listUnsetSwitches -listVectorBCs -noFunctionObjects -parallel -postProcess -roots -srcDoc"
    for o in $used ; do opts="${opts/$o/}" ; done
    extra=""

    [ "$COMP_CWORD" = 1 ] || \
    case "$prev" in
        -case)
            opts="" ; extra="-d" ;;
        -fileHandler)
            opts="uncollated collated masterUncollated" ; extra="" ;;
        -hostRoots|-roots)
            opts="" ; extra="" ;;
       *) ;;
    esac
    COMPREPLY=( $(compgen -W "${opts}" $extra -- ${cur}) )
}
complete -o filenames -o nospace -F _cavitatingFoam_ cavitatingFoam

_cfx4ToFoam_ ()
{
    local cur="${COMP_WORDS[COMP_CWORD]}"
    local prev="${COMP_WORDS[COMP_CWORD-1]}"
    local line=${COMP_LINE}
    local used=$(echo "$line" | grep -oE "\-[a-zA-Z]+ ")

    opts="-case -doc -fileHandler -help -noFunctionObjects -scale -srcDoc"
    for o in $used ; do opts="${opts/$o/}" ; done
    extra="-d -f"

    [ "$COMP_CWORD" = 1 ] || \
    case "$prev" in
        -case)
            opts="" ; extra="-d" ;;
        -fileHandler)
            opts="uncollated collated masterUncollated" ; extra="" ;;
        -scale)
            opts="" ; extra="" ;;
       -*) ;;
        *)
            case "${COMP_WORDS[COMP_CWORD-2]}" in
                -scale|-case|-fileHandler) ;;
                *) opts=""; extra="" ;;
            esac
            ;;
    esac
    COMPREPLY=( $(compgen -W "${opts}" $extra -- ${cur}) )
}
complete -o filenames -o nospace -F _cfx4ToFoam_ cfx4ToFoam

_changeDictionary_ ()
{
    local cur="${COMP_WORDS[COMP_CWORD]}"
    local prev="${COMP_WORDS[COMP_CWORD-1]}"
    local line=${COMP_LINE}
    local used=$(echo "$line" | grep -oE "\-[a-zA-Z]+ ")

    opts="-case -constant -dict -disablePatchGroups -doc -enableFunctionEntries -fileHandler -help -hostRoots -instance -latestTime -literalRE -newTimes -noFunctionObjects -noZero -parallel -region -roots -srcDoc -subDict -time"
    for o in $used ; do opts="${opts/$o/}" ; done
    extra=""

    [ "$COMP_CWORD" = 1 ] || \
    case "$prev" in
        -case)
            opts="" ; extra="-d" ;;
        -dict)
            opts="" ; extra="-d -f" ;;
        -fileHandler)
            opts="uncollated collated masterUncollated" ; extra="" ;;
        -time)
            opts="$(foamListTimes -withZero 2> /dev/null)" ; extra="" ;;
        -hostRoots|-instance|-region|-roots|-subDict)
            opts="" ; extra="" ;;
       *) ;;
    esac
    COMPREPLY=( $(compgen -W "${opts}" $extra -- ${cur}) )
}
complete -o filenames -o nospace -F _changeDictionary_ changeDictionary

_checkMesh_ ()
{
    local cur="${COMP_WORDS[COMP_CWORD]}"
    local prev="${COMP_WORDS[COMP_CWORD-1]}"
    local line=${COMP_LINE}
    local used=$(echo "$line" | grep -oE "\-[a-zA-Z]+ ")

    opts="-allGeometry -allTopology -case -constant -doc -fileHandler -help -hostRoots -latestTime -meshQuality -newTimes -noFunctionObjects -noTopology -noZero -parallel -region -roots -srcDoc -time -writeSets"
    for o in $used ; do opts="${opts/$o/}" ; done
    extra=""

    [ "$COMP_CWORD" = 1 ] || \
    case "$prev" in
        -case)
            opts="" ; extra="-d" ;;
        -fileHandler)
            opts="uncollated collated masterUncollated" ; extra="" ;;
        -time)
            opts="$(foamListTimes -withZero 2> /dev/null)" ; extra="" ;;
        -hostRoots|-region|-roots|-writeSets)
            opts="" ; extra="" ;;
       *) ;;
    esac
    COMPREPLY=( $(compgen -W "${opts}" $extra -- ${cur}) )
}
complete -o filenames -o nospace -F _checkMesh_ checkMesh

_chemFoam_ ()
{
    local cur="${COMP_WORDS[COMP_CWORD]}"
    local prev="${COMP_WORDS[COMP_CWORD-1]}"
    local line=${COMP_LINE}
    local used=$(echo "$line" | grep -oE "\-[a-zA-Z]+ ")

    opts="-case -doc -fileHandler -help -listFunctionObjects -listRegisteredSwitches -listScalarBCs -listSwitches -listUnsetSwitches -listVectorBCs -noFunctionObjects -postProcess -srcDoc"
    for o in $used ; do opts="${opts/$o/}" ; done
    extra=""

    [ "$COMP_CWORD" = 1 ] || \
    case "$prev" in
        -case)
            opts="" ; extra="-d" ;;
        -fileHandler)
            opts="uncollated collated masterUncollated" ; extra="" ;;
       *) ;;
    esac
    COMPREPLY=( $(compgen -W "${opts}" $extra -- ${cur}) )
}
complete -o filenames -o nospace -F _chemFoam_ chemFoam

_chemkinToFoam_ ()
{
    local cur="${COMP_WORDS[COMP_CWORD]}"
    local prev="${COMP_WORDS[COMP_CWORD-1]}"
    local line=${COMP_LINE}
    local used=$(echo "$line" | grep -oE "\-[a-zA-Z]+ ")

    opts="-doc -help -newFormat -srcDoc"
    for o in $used ; do opts="${opts/$o/}" ; done
    extra="-d -f"

    [ "$COMP_CWORD" = 1 ] || \
    case "$prev" in
       -*) ;;
        *) opts="";;
    esac
    COMPREPLY=( $(compgen -W "${opts}" $extra -- ${cur}) )
}
complete -o filenames -o nospace -F _chemkinToFoam_ chemkinToFoam

_chtMultiRegionFoam_ ()
{
    local cur="${COMP_WORDS[COMP_CWORD]}"
    local prev="${COMP_WORDS[COMP_CWORD-1]}"
    local line=${COMP_LINE}
    local used=$(echo "$line" | grep -oE "\-[a-zA-Z]+ ")

    opts="-case -doc -fileHandler -help -hostRoots -listFunctionObjects -listFvOptions -listRegisteredSwitches -listScalarBCs -listSwitches -listTurbulenceModels -listUnsetSwitches -listVectorBCs -noFunctionObjects -parallel -postProcess -roots -srcDoc"
    for o in $used ; do opts="${opts/$o/}" ; done
    extra=""

    [ "$COMP_CWORD" = 1 ] || \
    case "$prev" in
        -case)
            opts="" ; extra="-d" ;;
        -fileHandler)
            opts="uncollated collated masterUncollated" ; extra="" ;;
        -hostRoots|-roots)
            opts="" ; extra="" ;;
       *) ;;
    esac
    COMPREPLY=( $(compgen -W "${opts}" $extra -- ${cur}) )
}
complete -o filenames -o nospace -F _chtMultiRegionFoam_ chtMultiRegionFoam

_coalChemistryFoam_ ()
{
    local cur="${COMP_WORDS[COMP_CWORD]}"
    local prev="${COMP_WORDS[COMP_CWORD-1]}"
    local line=${COMP_LINE}
    local used=$(echo "$line" | grep -oE "\-[a-zA-Z]+ ")

    opts="-case -doc -fileHandler -help -hostRoots -listFunctionObjects -listFvOptions -listRegisteredSwitches -listScalarBCs -listSwitches -listTurbulenceModels -listUnsetSwitches -listVectorBCs -noFunctionObjects -parallel -postProcess -roots -srcDoc"
    for o in $used ; do opts="${opts/$o/}" ; done
    extra=""

    [ "$COMP_CWORD" = 1 ] || \
    case "$prev" in
        -case)
            opts="" ; extra="-d" ;;
        -fileHandler)
            opts="uncollated collated masterUncollated" ; extra="" ;;
        -hostRoots|-roots)
            opts="" ; extra="" ;;
       *) ;;
    esac
    COMPREPLY=( $(compgen -W "${opts}" $extra -- ${cur}) )
}
complete -o filenames -o nospace -F _coalChemistryFoam_ coalChemistryFoam

_coldEngineFoam_ ()
{
    local cur="${COMP_WORDS[COMP_CWORD]}"
    local prev="${COMP_WORDS[COMP_CWORD-1]}"
    local line=${COMP_LINE}
    local used=$(echo "$line" | grep -oE "\-[a-zA-Z]+ ")

    opts="-case -doc -fileHandler -help -hostRoots -listFunctionObjects -listFvOptions -listRegisteredSwitches -listScalarBCs -listSwitches -listTurbulenceModels -listUnsetSwitches -listVectorBCs -noFunctionObjects -parallel -postProcess -roots -srcDoc"
    for o in $used ; do opts="${opts/$o/}" ; done
    extra=""

    [ "$COMP_CWORD" = 1 ] || \
    case "$prev" in
        -case)
            opts="" ; extra="-d" ;;
        -fileHandler)
            opts="uncollated collated masterUncollated" ; extra="" ;;
        -hostRoots|-roots)
            opts="" ; extra="" ;;
       *) ;;
    esac
    COMPREPLY=( $(compgen -W "${opts}" $extra -- ${cur}) )
}
complete -o filenames -o nospace -F _coldEngineFoam_ coldEngineFoam

_collapseEdges_ ()
{
    local cur="${COMP_WORDS[COMP_CWORD]}"
    local prev="${COMP_WORDS[COMP_CWORD-1]}"
    local line=${COMP_LINE}
    local used=$(echo "$line" | grep -oE "\-[a-zA-Z]+ ")

    opts="-case -collapseFaces -collapseFaceSet -constant -dict -doc -fileHandler -help -hostRoots -latestTime -newTimes -noFunctionObjects -noZero -overwrite -parallel -roots -srcDoc -time"
    for o in $used ; do opts="${opts/$o/}" ; done
    extra=""

    [ "$COMP_CWORD" = 1 ] || \
    case "$prev" in
        -case)
            opts="" ; extra="-d" ;;
        -dict)
            opts="" ; extra="-d -f" ;;
        -fileHandler)
            opts="uncollated collated masterUncollated" ; extra="" ;;
        -time)
            opts="$(foamListTimes -withZero 2> /dev/null)" ; extra="" ;;
        -collapseFaceSet|-hostRoots|-roots)
            opts="" ; extra="" ;;
       *) ;;
    esac
    COMPREPLY=( $(compgen -W "${opts}" $extra -- ${cur}) )
}
complete -o filenames -o nospace -F _collapseEdges_ collapseEdges

_combinePatchFaces_ ()
{
    local cur="${COMP_WORDS[COMP_CWORD]}"
    local prev="${COMP_WORDS[COMP_CWORD-1]}"
    local line=${COMP_LINE}
    local used=$(echo "$line" | grep -oE "\-[a-zA-Z]+ ")

    opts="-case -concaveAngle -doc -fileHandler -help -hostRoots -meshQuality -noFunctionObjects -overwrite -parallel -roots -srcDoc"
    for o in $used ; do opts="${opts/$o/}" ; done
    extra=""

    [ "$COMP_CWORD" = 1 ] || \
    case "$prev" in
        -case)
            opts="" ; extra="-d" ;;
        -fileHandler)
            opts="uncollated collated masterUncollated" ; extra="" ;;
        -concaveAngle|-hostRoots|-roots)
            opts="" ; extra="" ;;
       *) ;;
    esac
    COMPREPLY=( $(compgen -W "${opts}" $extra -- ${cur}) )
}
complete -o filenames -o nospace -F _combinePatchFaces_ combinePatchFaces

_compressibleInterDyMFoam_ ()
{
    local cur="${COMP_WORDS[COMP_CWORD]}"
    local prev="${COMP_WORDS[COMP_CWORD-1]}"
    local line=${COMP_LINE}
    local used=$(echo "$line" | grep -oE "\-[a-zA-Z]+ ")

    opts="-case -doc -fileHandler -help -hostRoots -listFunctionObjects -listFvOptions -listRegisteredSwitches -listScalarBCs -listSwitches -listTurbulenceModels -listUnsetSwitches -listVectorBCs -noFunctionObjects -parallel -postProcess -roots -srcDoc"
    for o in $used ; do opts="${opts/$o/}" ; done
    extra=""

    [ "$COMP_CWORD" = 1 ] || \
    case "$prev" in
        -case)
            opts="" ; extra="-d" ;;
        -fileHandler)
            opts="uncollated collated masterUncollated" ; extra="" ;;
        -hostRoots|-roots)
            opts="" ; extra="" ;;
       *) ;;
    esac
    COMPREPLY=( $(compgen -W "${opts}" $extra -- ${cur}) )
}
complete -o filenames -o nospace -F _compressibleInterDyMFoam_ compressibleInterDyMFoam

_compressibleInterFilmFoam_ ()
{
    local cur="${COMP_WORDS[COMP_CWORD]}"
    local prev="${COMP_WORDS[COMP_CWORD-1]}"
    local line=${COMP_LINE}
    local used=$(echo "$line" | grep -oE "\-[a-zA-Z]+ ")

    opts="-case -doc -fileHandler -help -hostRoots -listFunctionObjects -listFvOptions -listRegisteredSwitches -listScalarBCs -listSwitches -listTurbulenceModels -listUnsetSwitches -listVectorBCs -noFunctionObjects -parallel -postProcess -roots -srcDoc"
    for o in $used ; do opts="${opts/$o/}" ; done
    extra=""

    [ "$COMP_CWORD" = 1 ] || \
    case "$prev" in
        -case)
            opts="" ; extra="-d" ;;
        -fileHandler)
            opts="uncollated collated masterUncollated" ; extra="" ;;
        -hostRoots|-roots)
            opts="" ; extra="" ;;
       *) ;;
    esac
    COMPREPLY=( $(compgen -W "${opts}" $extra -- ${cur}) )
}
complete -o filenames -o nospace -F _compressibleInterFilmFoam_ compressibleInterFilmFoam

_compressibleInterFoam_ ()
{
    local cur="${COMP_WORDS[COMP_CWORD]}"
    local prev="${COMP_WORDS[COMP_CWORD-1]}"
    local line=${COMP_LINE}
    local used=$(echo "$line" | grep -oE "\-[a-zA-Z]+ ")

    opts="-case -doc -fileHandler -help -hostRoots -listFunctionObjects -listFvOptions -listRegisteredSwitches -listScalarBCs -listSwitches -listTurbulenceModels -listUnsetSwitches -listVectorBCs -noFunctionObjects -parallel -postProcess -roots -srcDoc"
    for o in $used ; do opts="${opts/$o/}" ; done
    extra=""

    [ "$COMP_CWORD" = 1 ] || \
    case "$prev" in
        -case)
            opts="" ; extra="-d" ;;
        -fileHandler)
            opts="uncollated collated masterUncollated" ; extra="" ;;
        -hostRoots|-roots)
            opts="" ; extra="" ;;
       *) ;;
    esac
    COMPREPLY=( $(compgen -W "${opts}" $extra -- ${cur}) )
}
complete -o filenames -o nospace -F _compressibleInterFoam_ compressibleInterFoam

_compressibleMultiphaseInterFoam_ ()
{
    local cur="${COMP_WORDS[COMP_CWORD]}"
    local prev="${COMP_WORDS[COMP_CWORD-1]}"
    local line=${COMP_LINE}
    local used=$(echo "$line" | grep -oE "\-[a-zA-Z]+ ")

    opts="-case -doc -fileHandler -help -hostRoots -listFunctionObjects -listRegisteredSwitches -listScalarBCs -listSwitches -listTurbulenceModels -listUnsetSwitches -listVectorBCs -noFunctionObjects -parallel -postProcess -roots -srcDoc"
    for o in $used ; do opts="${opts/$o/}" ; done
    extra=""

    [ "$COMP_CWORD" = 1 ] || \
    case "$prev" in
        -case)
            opts="" ; extra="-d" ;;
        -fileHandler)
            opts="uncollated collated masterUncollated" ; extra="" ;;
        -hostRoots|-roots)
            opts="" ; extra="" ;;
       *) ;;
    esac
    COMPREPLY=( $(compgen -W "${opts}" $extra -- ${cur}) )
}
complete -o filenames -o nospace -F _compressibleMultiphaseInterFoam_ compressibleMultiphaseInterFoam

_createBaffles_ ()
{
    local cur="${COMP_WORDS[COMP_CWORD]}"
    local prev="${COMP_WORDS[COMP_CWORD-1]}"
    local line=${COMP_LINE}
    local used=$(echo "$line" | grep -oE "\-[a-zA-Z]+ ")

    opts="-case -dict -doc -fileHandler -help -hostRoots -noFunctionObjects -overwrite -parallel -region -roots -srcDoc"
    for o in $used ; do opts="${opts/$o/}" ; done
    extra=""

    [ "$COMP_CWORD" = 1 ] || \
    case "$prev" in
        -case)
            opts="" ; extra="-d" ;;
        -dict)
            opts="" ; extra="-d -f" ;;
        -fileHandler)
            opts="uncollated collated masterUncollated" ; extra="" ;;
        -hostRoots|-region|-roots)
            opts="" ; extra="" ;;
       *) ;;
    esac
    COMPREPLY=( $(compgen -W "${opts}" $extra -- ${cur}) )
}
complete -o filenames -o nospace -F _createBaffles_ createBaffles

_createExternalCoupledPatchGeometry_ ()
{
    local cur="${COMP_WORDS[COMP_CWORD]}"
    local prev="${COMP_WORDS[COMP_CWORD-1]}"
    local line=${COMP_LINE}
    local used=$(echo "$line" | grep -oE "\-[a-zA-Z]+ ")

    opts="-case -doc -fileHandler -help -hostRoots -noFunctionObjects -parallel -region -roots -srcDoc"
    for o in $used ; do opts="${opts/$o/}" ; done
    extra=""

    [ "$COMP_CWORD" = 1 ] || \
    case "$prev" in
        -case)
            opts="" ; extra="-d" ;;
        -fileHandler)
            opts="uncollated collated masterUncollated" ; extra="" ;;
        -hostRoots|-region|-roots)
            opts="" ; extra="" ;;
       *) ;;
    esac
    COMPREPLY=( $(compgen -W "${opts}" $extra -- ${cur}) )
}
complete -o filenames -o nospace -F _createExternalCoupledPatchGeometry_ createExternalCoupledPatchGeometry

_createPatch_ ()
{
    local cur="${COMP_WORDS[COMP_CWORD]}"
    local prev="${COMP_WORDS[COMP_CWORD-1]}"
    local line=${COMP_LINE}
    local used=$(echo "$line" | grep -oE "\-[a-zA-Z]+ ")

    opts="-case -dict -doc -fileHandler -help -hostRoots -noFunctionObjects -overwrite -parallel -region -roots -srcDoc"
    for o in $used ; do opts="${opts/$o/}" ; done
    extra=""

    [ "$COMP_CWORD" = 1 ] || \
    case "$prev" in
        -case)
            opts="" ; extra="-d" ;;
        -dict)
            opts="" ; extra="-d -f" ;;
        -fileHandler)
            opts="uncollated collated masterUncollated" ; extra="" ;;
        -hostRoots|-region|-roots)
            opts="" ; extra="" ;;
       *) ;;
    esac
    COMPREPLY=( $(compgen -W "${opts}" $extra -- ${cur}) )
}
complete -o filenames -o nospace -F _createPatch_ createPatch

_datToFoam_ ()
{
    local cur="${COMP_WORDS[COMP_CWORD]}"
    local prev="${COMP_WORDS[COMP_CWORD-1]}"
    local line=${COMP_LINE}
    local used=$(echo "$line" | grep -oE "\-[a-zA-Z]+ ")

    opts="-case -doc -fileHandler -help -noFunctionObjects -srcDoc"
    for o in $used ; do opts="${opts/$o/}" ; done
    extra="-d -f"

    [ "$COMP_CWORD" = 1 ] || \
    case "$prev" in
        -case)
            opts="" ; extra="-d" ;;
        -fileHandler)
            opts="uncollated collated masterUncollated" ; extra="" ;;
       -*) ;;
        *)
            case "${COMP_WORDS[COMP_CWORD-2]}" in
                -case|-fileHandler) ;;
                *) opts=""; extra="" ;;
            esac
            ;;
    esac
    COMPREPLY=( $(compgen -W "${opts}" $extra -- ${cur}) )
}
complete -o filenames -o nospace -F _datToFoam_ datToFoam

_decomposePar_ ()
{
    local cur="${COMP_WORDS[COMP_CWORD]}"
    local prev="${COMP_WORDS[COMP_CWORD-1]}"
    local line=${COMP_LINE}
    local used=$(echo "$line" | grep -oE "\-[a-zA-Z]+ ")

    opts="-allRegions -case -cellDist -constant -copyUniform -copyZero -dict -doc -fields -fileHandler -force -help -ifRequired -latestTime -newTimes -noFunctionObjects -noSets -noZero -region -srcDoc -time"
    for o in $used ; do opts="${opts/$o/}" ; done
    extra=""

    [ "$COMP_CWORD" = 1 ] || \
    case "$prev" in
        -case)
            opts="" ; extra="-d" ;;
        -fileHandler)
            opts="uncollated collated masterUncollated" ; extra="" ;;
        -time)
            opts="$(foamListTimes -withZero 2> /dev/null)" ; extra="" ;;
        -dict|-region)
            opts="" ; extra="" ;;
       *) ;;
    esac
    COMPREPLY=( $(compgen -W "${opts}" $extra -- ${cur}) )
}
complete -o filenames -o nospace -F _decomposePar_ decomposePar

_deformedGeom_ ()
{
    local cur="${COMP_WORDS[COMP_CWORD]}"
    local prev="${COMP_WORDS[COMP_CWORD-1]}"
    local line=${COMP_LINE}
    local used=$(echo "$line" | grep -oE "\-[a-zA-Z]+ ")

    opts="-case -doc -fileHandler -help -hostRoots -noFunctionObjects -parallel -roots -srcDoc"
    for o in $used ; do opts="${opts/$o/}" ; done
    extra=""

    [ "$COMP_CWORD" = 1 ] || \
    case "$prev" in
        -case)
            opts="" ; extra="-d" ;;
        -fileHandler)
            opts="uncollated collated masterUncollated" ; extra="" ;;
        -hostRoots|-roots)
            opts="" ; extra="" ;;
       *) ;;
    esac
    COMPREPLY=( $(compgen -W "${opts}" $extra -- ${cur}) )
}
complete -o filenames -o nospace -F _deformedGeom_ deformedGeom

_dnsFoam_ ()
{
    local cur="${COMP_WORDS[COMP_CWORD]}"
    local prev="${COMP_WORDS[COMP_CWORD-1]}"
    local line=${COMP_LINE}
    local used=$(echo "$line" | grep -oE "\-[a-zA-Z]+ ")

    opts="-case -doc -fileHandler -help -hostRoots -listFunctionObjects -listRegisteredSwitches -listScalarBCs -listSwitches -listUnsetSwitches -listVectorBCs -noFunctionObjects -parallel -postProcess -roots -srcDoc"
    for o in $used ; do opts="${opts/$o/}" ; done
    extra=""

    [ "$COMP_CWORD" = 1 ] || \
    case "$prev" in
        -case)
            opts="" ; extra="-d" ;;
        -fileHandler)
            opts="uncollated collated masterUncollated" ; extra="" ;;
        -hostRoots|-roots)
            opts="" ; extra="" ;;
       *) ;;
    esac
    COMPREPLY=( $(compgen -W "${opts}" $extra -- ${cur}) )
}
complete -o filenames -o nospace -F _dnsFoam_ dnsFoam

_DPMDyMFoam_ ()
{
    local cur="${COMP_WORDS[COMP_CWORD]}"
    local prev="${COMP_WORDS[COMP_CWORD-1]}"
    local line=${COMP_LINE}
    local used=$(echo "$line" | grep -oE "\-[a-zA-Z]+ ")

    opts="-case -cloudName -doc -fileHandler -help -hostRoots -listFunctionObjects -listRegisteredSwitches -listScalarBCs -listSwitches -listUnsetSwitches -listVectorBCs -noFunctionObjects -parallel -postProcess -roots -srcDoc"
    for o in $used ; do opts="${opts/$o/}" ; done
    extra=""

    [ "$COMP_CWORD" = 1 ] || \
    case "$prev" in
        -case)
            opts="" ; extra="-d" ;;
        -fileHandler)
            opts="uncollated collated masterUncollated" ; extra="" ;;
        -cloudName|-hostRoots|-roots)
            opts="" ; extra="" ;;
       *) ;;
    esac
    COMPREPLY=( $(compgen -W "${opts}" $extra -- ${cur}) )
}
complete -o filenames -o nospace -F _DPMDyMFoam_ DPMDyMFoam

_DPMFoam_ ()
{
    local cur="${COMP_WORDS[COMP_CWORD]}"
    local prev="${COMP_WORDS[COMP_CWORD-1]}"
    local line=${COMP_LINE}
    local used=$(echo "$line" | grep -oE "\-[a-zA-Z]+ ")

    opts="-case -cloudName -doc -fileHandler -help -hostRoots -listFunctionObjects -listRegisteredSwitches -listScalarBCs -listSwitches -listUnsetSwitches -listVectorBCs -noFunctionObjects -parallel -postProcess -roots -srcDoc"
    for o in $used ; do opts="${opts/$o/}" ; done
    extra=""

    [ "$COMP_CWORD" = 1 ] || \
    case "$prev" in
        -case)
            opts="" ; extra="-d" ;;
        -fileHandler)
            opts="uncollated collated masterUncollated" ; extra="" ;;
        -cloudName|-hostRoots|-roots)
            opts="" ; extra="" ;;
       *) ;;
    esac
    COMPREPLY=( $(compgen -W "${opts}" $extra -- ${cur}) )
}
complete -o filenames -o nospace -F _DPMFoam_ DPMFoam

_driftFluxFoam_ ()
{
    local cur="${COMP_WORDS[COMP_CWORD]}"
    local prev="${COMP_WORDS[COMP_CWORD-1]}"
    local line=${COMP_LINE}
    local used=$(echo "$line" | grep -oE "\-[a-zA-Z]+ ")

    opts="-case -doc -fileHandler -help -hostRoots -listFunctionObjects -listFvOptions -listRegisteredSwitches -listScalarBCs -listSwitches -listUnsetSwitches -listVectorBCs -noFunctionObjects -parallel -postProcess -roots -srcDoc"
    for o in $used ; do opts="${opts/$o/}" ; done
    extra=""

    [ "$COMP_CWORD" = 1 ] || \
    case "$prev" in
        -case)
            opts="" ; extra="-d" ;;
        -fileHandler)
            opts="uncollated collated masterUncollated" ; extra="" ;;
        -hostRoots|-roots)
            opts="" ; extra="" ;;
       *) ;;
    esac
    COMPREPLY=( $(compgen -W "${opts}" $extra -- ${cur}) )
}
complete -o filenames -o nospace -F _driftFluxFoam_ driftFluxFoam

_dsmcFoam_ ()
{
    local cur="${COMP_WORDS[COMP_CWORD]}"
    local prev="${COMP_WORDS[COMP_CWORD-1]}"
    local line=${COMP_LINE}
    local used=$(echo "$line" | grep -oE "\-[a-zA-Z]+ ")

    opts="-case -doc -fileHandler -help -hostRoots -listFunctionObjects -listRegisteredSwitches -listScalarBCs -listSwitches -listUnsetSwitches -listVectorBCs -noFunctionObjects -parallel -postProcess -roots -srcDoc"
    for o in $used ; do opts="${opts/$o/}" ; done
    extra=""

    [ "$COMP_CWORD" = 1 ] || \
    case "$prev" in
        -case)
            opts="" ; extra="-d" ;;
        -fileHandler)
            opts="uncollated collated masterUncollated" ; extra="" ;;
        -hostRoots|-roots)
            opts="" ; extra="" ;;
       *) ;;
    esac
    COMPREPLY=( $(compgen -W "${opts}" $extra -- ${cur}) )
}
complete -o filenames -o nospace -F _dsmcFoam_ dsmcFoam

_dsmcInitialise_ ()
{
    local cur="${COMP_WORDS[COMP_CWORD]}"
    local prev="${COMP_WORDS[COMP_CWORD-1]}"
    local line=${COMP_LINE}
    local used=$(echo "$line" | grep -oE "\-[a-zA-Z]+ ")

    opts="-case -doc -fileHandler -help -hostRoots -noFunctionObjects -parallel -roots -srcDoc"
    for o in $used ; do opts="${opts/$o/}" ; done
    extra=""

    [ "$COMP_CWORD" = 1 ] || \
    case "$prev" in
        -case)
            opts="" ; extra="-d" ;;
        -fileHandler)
            opts="uncollated collated masterUncollated" ; extra="" ;;
        -hostRoots|-roots)
            opts="" ; extra="" ;;
       *) ;;
    esac
    COMPREPLY=( $(compgen -W "${opts}" $extra -- ${cur}) )
}
complete -o filenames -o nospace -F _dsmcInitialise_ dsmcInitialise

_electrostaticFoam_ ()
{
    local cur="${COMP_WORDS[COMP_CWORD]}"
    local prev="${COMP_WORDS[COMP_CWORD-1]}"
    local line=${COMP_LINE}
    local used=$(echo "$line" | grep -oE "\-[a-zA-Z]+ ")

    opts="-case -doc -fileHandler -help -hostRoots -listFunctionObjects -listRegisteredSwitches -listScalarBCs -listSwitches -listUnsetSwitches -listVectorBCs -noFunctionObjects -parallel -roots -srcDoc"
    for o in $used ; do opts="${opts/$o/}" ; done
    extra=""

    [ "$COMP_CWORD" = 1 ] || \
    case "$prev" in
        -case)
            opts="" ; extra="-d" ;;
        -fileHandler)
            opts="uncollated collated masterUncollated" ; extra="" ;;
        -hostRoots|-roots)
            opts="" ; extra="" ;;
       *) ;;
    esac
    COMPREPLY=( $(compgen -W "${opts}" $extra -- ${cur}) )
}
complete -o filenames -o nospace -F _electrostaticFoam_ electrostaticFoam

_engineCompRatio_ ()
{
    local cur="${COMP_WORDS[COMP_CWORD]}"
    local prev="${COMP_WORDS[COMP_CWORD-1]}"
    local line=${COMP_LINE}
    local used=$(echo "$line" | grep -oE "\-[a-zA-Z]+ ")

    opts="-case -doc -fileHandler -help -hostRoots -noFunctionObjects -parallel -roots -srcDoc"
    for o in $used ; do opts="${opts/$o/}" ; done
    extra=""

    [ "$COMP_CWORD" = 1 ] || \
    case "$prev" in
        -case)
            opts="" ; extra="-d" ;;
        -fileHandler)
            opts="uncollated collated masterUncollated" ; extra="" ;;
        -hostRoots|-roots)
            opts="" ; extra="" ;;
       *) ;;
    esac
    COMPREPLY=( $(compgen -W "${opts}" $extra -- ${cur}) )
}
complete -o filenames -o nospace -F _engineCompRatio_ engineCompRatio

_engineFoam_ ()
{
    local cur="${COMP_WORDS[COMP_CWORD]}"
    local prev="${COMP_WORDS[COMP_CWORD-1]}"
    local line=${COMP_LINE}
    local used=$(echo "$line" | grep -oE "\-[a-zA-Z]+ ")

    opts="-case -doc -fileHandler -help -hostRoots -listFunctionObjects -listFvOptions -listRegisteredSwitches -listScalarBCs -listSwitches -listTurbulenceModels -listUnsetSwitches -listVectorBCs -noFunctionObjects -parallel -postProcess -roots -srcDoc"
    for o in $used ; do opts="${opts/$o/}" ; done
    extra=""

    [ "$COMP_CWORD" = 1 ] || \
    case "$prev" in
        -case)
            opts="" ; extra="-d" ;;
        -fileHandler)
            opts="uncollated collated masterUncollated" ; extra="" ;;
        -hostRoots|-roots)
            opts="" ; extra="" ;;
       *) ;;
    esac
    COMPREPLY=( $(compgen -W "${opts}" $extra -- ${cur}) )
}
complete -o filenames -o nospace -F _engineFoam_ engineFoam

_engineSwirl_ ()
{
    local cur="${COMP_WORDS[COMP_CWORD]}"
    local prev="${COMP_WORDS[COMP_CWORD-1]}"
    local line=${COMP_LINE}
    local used=$(echo "$line" | grep -oE "\-[a-zA-Z]+ ")

    opts="-case -doc -fileHandler -help -hostRoots -noFunctionObjects -parallel -roots -srcDoc"
    for o in $used ; do opts="${opts/$o/}" ; done
    extra=""

    [ "$COMP_CWORD" = 1 ] || \
    case "$prev" in
        -case)
            opts="" ; extra="-d" ;;
        -fileHandler)
            opts="uncollated collated masterUncollated" ; extra="" ;;
        -hostRoots|-roots)
            opts="" ; extra="" ;;
       *) ;;
    esac
    COMPREPLY=( $(compgen -W "${opts}" $extra -- ${cur}) )
}
complete -o filenames -o nospace -F _engineSwirl_ engineSwirl

_equilibriumCO_ ()
{
    local cur="${COMP_WORDS[COMP_CWORD]}"
    local prev="${COMP_WORDS[COMP_CWORD-1]}"
    local line=${COMP_LINE}
    local used=$(echo "$line" | grep -oE "\-[a-zA-Z]+ ")

    opts="-case -doc -fileHandler -help -hostRoots -noFunctionObjects -parallel -roots -srcDoc"
    for o in $used ; do opts="${opts/$o/}" ; done
    extra=""

    [ "$COMP_CWORD" = 1 ] || \
    case "$prev" in
        -case)
            opts="" ; extra="-d" ;;
        -fileHandler)
            opts="uncollated collated masterUncollated" ; extra="" ;;
        -hostRoots|-roots)
            opts="" ; extra="" ;;
       *) ;;
    esac
    COMPREPLY=( $(compgen -W "${opts}" $extra -- ${cur}) )
}
complete -o filenames -o nospace -F _equilibriumCO_ equilibriumCO

_equilibriumFlameT_ ()
{
    local cur="${COMP_WORDS[COMP_CWORD]}"
    local prev="${COMP_WORDS[COMP_CWORD-1]}"
    local line=${COMP_LINE}
    local used=$(echo "$line" | grep -oE "\-[a-zA-Z]+ ")

    opts="-doc -help -srcDoc"
    for o in $used ; do opts="${opts/$o/}" ; done
    extra=""

    [ "$COMP_CWORD" = 1 ] || \
    case "$prev" in
       *) ;;
    esac
    COMPREPLY=( $(compgen -W "${opts}" $extra -- ${cur}) )
}
complete -o filenames -o nospace -F _equilibriumFlameT_ equilibriumFlameT

_extrude2DMesh_ ()
{
    local cur="${COMP_WORDS[COMP_CWORD]}"
    local prev="${COMP_WORDS[COMP_CWORD-1]}"
    local line=${COMP_LINE}
    local used=$(echo "$line" | grep -oE "\-[a-zA-Z]+ ")

    opts="-case -doc -fileHandler -help -hostRoots -noFunctionObjects -overwrite -parallel -roots -srcDoc"
    for o in $used ; do opts="${opts/$o/}" ; done
    extra=""

    [ "$COMP_CWORD" = 1 ] || \
    case "$prev" in
        -case)
            opts="" ; extra="-d" ;;
        -fileHandler)
            opts="uncollated collated masterUncollated" ; extra="" ;;
        -hostRoots|-roots)
            opts="" ; extra="" ;;
       *) ;;
    esac
    COMPREPLY=( $(compgen -W "${opts}" $extra -- ${cur}) )
}
complete -o filenames -o nospace -F _extrude2DMesh_ extrude2DMesh

_extrudeMesh_ ()
{
    local cur="${COMP_WORDS[COMP_CWORD]}"
    local prev="${COMP_WORDS[COMP_CWORD-1]}"
    local line=${COMP_LINE}
    local used=$(echo "$line" | grep -oE "\-[a-zA-Z]+ ")

    opts="-case -doc -fileHandler -help -hostRoots -noFunctionObjects -parallel -region -roots -srcDoc"
    for o in $used ; do opts="${opts/$o/}" ; done
    extra=""

    [ "$COMP_CWORD" = 1 ] || \
    case "$prev" in
        -case)
            opts="" ; extra="-d" ;;
        -fileHandler)
            opts="uncollated collated masterUncollated" ; extra="" ;;
        -hostRoots|-region|-roots)
            opts="" ; extra="" ;;
       *) ;;
    esac
    COMPREPLY=( $(compgen -W "${opts}" $extra -- ${cur}) )
}
complete -o filenames -o nospace -F _extrudeMesh_ extrudeMesh

_extrudeToRegionMesh_ ()
{
    local cur="${COMP_WORDS[COMP_CWORD]}"
    local prev="${COMP_WORDS[COMP_CWORD-1]}"
    local line=${COMP_LINE}
    local used=$(echo "$line" | grep -oE "\-[a-zA-Z]+ ")

    opts="-case -dict -doc -fileHandler -help -hostRoots -noFunctionObjects -overwrite -parallel -region -roots -srcDoc"
    for o in $used ; do opts="${opts/$o/}" ; done
    extra=""

    [ "$COMP_CWORD" = 1 ] || \
    case "$prev" in
        -case)
            opts="" ; extra="-d" ;;
        -dict)
            opts="" ; extra="-d -f" ;;
        -fileHandler)
            opts="uncollated collated masterUncollated" ; extra="" ;;
        -hostRoots|-region|-roots)
            opts="" ; extra="" ;;
       *) ;;
    esac
    COMPREPLY=( $(compgen -W "${opts}" $extra -- ${cur}) )
}
complete -o filenames -o nospace -F _extrudeToRegionMesh_ extrudeToRegionMesh

_faceAgglomerate_ ()
{
    local cur="${COMP_WORDS[COMP_CWORD]}"
    local prev="${COMP_WORDS[COMP_CWORD-1]}"
    local line=${COMP_LINE}
    local used=$(echo "$line" | grep -oE "\-[a-zA-Z]+ ")

    opts="-case -dict -doc -fileHandler -help -hostRoots -noFunctionObjects -parallel -region -roots -srcDoc"
    for o in $used ; do opts="${opts/$o/}" ; done
    extra=""

    [ "$COMP_CWORD" = 1 ] || \
    case "$prev" in
        -case)
            opts="" ; extra="-d" ;;
        -dict)
            opts="" ; extra="-d -f" ;;
        -fileHandler)
            opts="uncollated collated masterUncollated" ; extra="" ;;
        -hostRoots|-region|-roots)
            opts="" ; extra="" ;;
       *) ;;
    esac
    COMPREPLY=( $(compgen -W "${opts}" $extra -- ${cur}) )
}
complete -o filenames -o nospace -F _faceAgglomerate_ faceAgglomerate

_financialFoam_ ()
{
    local cur="${COMP_WORDS[COMP_CWORD]}"
    local prev="${COMP_WORDS[COMP_CWORD-1]}"
    local line=${COMP_LINE}
    local used=$(echo "$line" | grep -oE "\-[a-zA-Z]+ ")

    opts="-case -doc -fileHandler -help -hostRoots -listFunctionObjects -listRegisteredSwitches -listScalarBCs -listSwitches -listUnsetSwitches -listVectorBCs -noFunctionObjects -parallel -postProcess -roots -srcDoc"
    for o in $used ; do opts="${opts/$o/}" ; done
    extra=""

    [ "$COMP_CWORD" = 1 ] || \
    case "$prev" in
        -case)
            opts="" ; extra="-d" ;;
        -fileHandler)
            opts="uncollated collated masterUncollated" ; extra="" ;;
        -hostRoots|-roots)
            opts="" ; extra="" ;;
       *) ;;
    esac
    COMPREPLY=( $(compgen -W "${opts}" $extra -- ${cur}) )
}
complete -o filenames -o nospace -F _financialFoam_ financialFoam

_fireFoam_ ()
{
    local cur="${COMP_WORDS[COMP_CWORD]}"
    local prev="${COMP_WORDS[COMP_CWORD-1]}"
    local line=${COMP_LINE}
    local used=$(echo "$line" | grep -oE "\-[a-zA-Z]+ ")

    opts="-case -doc -fileHandler -help -hostRoots -listFunctionObjects -listFvOptions -listRegisteredSwitches -listScalarBCs -listSwitches -listTurbulenceModels -listUnsetSwitches -listVectorBCs -noFunctionObjects -parallel -postProcess -roots -srcDoc"
    for o in $used ; do opts="${opts/$o/}" ; done
    extra=""

    [ "$COMP_CWORD" = 1 ] || \
    case "$prev" in
        -case)
            opts="" ; extra="-d" ;;
        -fileHandler)
            opts="uncollated collated masterUncollated" ; extra="" ;;
        -hostRoots|-roots)
            opts="" ; extra="" ;;
       *) ;;
    esac
    COMPREPLY=( $(compgen -W "${opts}" $extra -- ${cur}) )
}
complete -o filenames -o nospace -F _fireFoam_ fireFoam

_flattenMesh_ ()
{
    local cur="${COMP_WORDS[COMP_CWORD]}"
    local prev="${COMP_WORDS[COMP_CWORD-1]}"
    local line=${COMP_LINE}
    local used=$(echo "$line" | grep -oE "\-[a-zA-Z]+ ")

    opts="-case -doc -fileHandler -help -hostRoots -noFunctionObjects -parallel -roots -srcDoc"
    for o in $used ; do opts="${opts/$o/}" ; done
    extra=""

    [ "$COMP_CWORD" = 1 ] || \
    case "$prev" in
        -case)
            opts="" ; extra="-d" ;;
        -fileHandler)
            opts="uncollated collated masterUncollated" ; extra="" ;;
        -hostRoots|-roots)
            opts="" ; extra="" ;;
       *) ;;
    esac
    COMPREPLY=( $(compgen -W "${opts}" $extra -- ${cur}) )
}
complete -o filenames -o nospace -F _flattenMesh_ flattenMesh

_fluent3DMeshToFoam_ ()
{
    local cur="${COMP_WORDS[COMP_CWORD]}"
    local prev="${COMP_WORDS[COMP_CWORD-1]}"
    local line=${COMP_LINE}
    local used=$(echo "$line" | grep -oE "\-[a-zA-Z]+ ")

    opts="-case -cubit -doc -fileHandler -help -ignoreCellGroups -ignoreFaceGroups -noFunctionObjects -scale -srcDoc"
    for o in $used ; do opts="${opts/$o/}" ; done
    extra="-d -f"

    [ "$COMP_CWORD" = 1 ] || \
    case "$prev" in
        -case)
            opts="" ; extra="-d" ;;
        -fileHandler)
            opts="uncollated collated masterUncollated" ; extra="" ;;
        -ignoreCellGroups|-ignoreFaceGroups|-scale)
            opts="" ; extra="" ;;
       -*) ;;
        *)
            case "${COMP_WORDS[COMP_CWORD-2]}" in
                -ignoreCellGroups|-ignoreFaceGroups|-scale|-case|-fileHandler) ;;
                *) opts=""; extra="" ;;
            esac
            ;;
    esac
    COMPREPLY=( $(compgen -W "${opts}" $extra -- ${cur}) )
}
complete -o filenames -o nospace -F _fluent3DMeshToFoam_ fluent3DMeshToFoam

_fluentMeshToFoam_ ()
{
    local cur="${COMP_WORDS[COMP_CWORD]}"
    local prev="${COMP_WORDS[COMP_CWORD-1]}"
    local line=${COMP_LINE}
    local used=$(echo "$line" | grep -oE "\-[a-zA-Z]+ ")

    opts="-2D -case -doc -fileHandler -help -noFunctionObjects -scale -srcDoc -writeSets -writeZones"
    for o in $used ; do opts="${opts/$o/}" ; done
    extra="-d -f"

    [ "$COMP_CWORD" = 1 ] || \
    case "$prev" in
        -case)
            opts="" ; extra="-d" ;;
        -fileHandler)
            opts="uncollated collated masterUncollated" ; extra="" ;;
        -2D|-scale)
            opts="" ; extra="" ;;
       -*) ;;
        *)
            case "${COMP_WORDS[COMP_CWORD-2]}" in
                -2D|-scale|-case|-fileHandler) ;;
                *) opts=""; extra="" ;;
            esac
            ;;
    esac
    COMPREPLY=( $(compgen -W "${opts}" $extra -- ${cur}) )
}
complete -o filenames -o nospace -F _fluentMeshToFoam_ fluentMeshToFoam

_foamDataToFluent_ ()
{
    local cur="${COMP_WORDS[COMP_CWORD]}"
    local prev="${COMP_WORDS[COMP_CWORD-1]}"
    local line=${COMP_LINE}
    local used=$(echo "$line" | grep -oE "\-[a-zA-Z]+ ")

    opts="-case -doc -fileHandler -help -latestTime -newTimes -noFunctionObjects -noZero -srcDoc -time"
    for o in $used ; do opts="${opts/$o/}" ; done
    extra=""

    [ "$COMP_CWORD" = 1 ] || \
    case "$prev" in
        -case)
            opts="" ; extra="-d" ;;
        -fileHandler)
            opts="uncollated collated masterUncollated" ; extra="" ;;
        -time)
            opts="$(foamListTimes -withZero 2> /dev/null)" ; extra="" ;;
       *) ;;
    esac
    COMPREPLY=( $(compgen -W "${opts}" $extra -- ${cur}) )
}
complete -o filenames -o nospace -F _foamDataToFluent_ foamDataToFluent

_foamDictionary_ ()
{
    local cur="${COMP_WORDS[COMP_CWORD]}"
    local prev="${COMP_WORDS[COMP_CWORD-1]}"
    local line=${COMP_LINE}
    local used=$(echo "$line" | grep -oE "\-[a-zA-Z]+ ")

    opts="-add -diff -disableFunctionEntries -doc -entry -expand -help -includes -keywords -remove -set -srcDoc -value"
    for o in $used ; do opts="${opts/$o/}" ; done
    extra="-d -f"

    [ "$COMP_CWORD" = 1 ] || \
    case "$prev" in
        -add|-diff|-entry|-set)
            opts="" ; extra="" ;;
       -*) ;;
        *)
            case "${COMP_WORDS[COMP_CWORD-2]}" in
                -add|-diff|-entry|-set) ;;
                *) opts=""; extra="" ;;
            esac
            ;;
    esac
    COMPREPLY=( $(compgen -W "${opts}" $extra -- ${cur}) )
}
complete -o filenames -o nospace -F _foamDictionary_ foamDictionary

_foamFormatConvert_ ()
{
    local cur="${COMP_WORDS[COMP_CWORD]}"
    local prev="${COMP_WORDS[COMP_CWORD-1]}"
    local line=${COMP_LINE}
    local used=$(echo "$line" | grep -oE "\-[a-zA-Z]+ ")

    opts="-case -constant -doc -fileHandler -help -hostRoots -latestTime -newTimes -noConstant -noFunctionObjects -noZero -parallel -region -roots -srcDoc -time"
    for o in $used ; do opts="${opts/$o/}" ; done
    extra=""

    [ "$COMP_CWORD" = 1 ] || \
    case "$prev" in
        -case)
            opts="" ; extra="-d" ;;
        -fileHandler)
            opts="uncollated collated masterUncollated" ; extra="" ;;
        -time)
            opts="$(foamListTimes -withZero 2> /dev/null)" ; extra="" ;;
        -hostRoots|-region|-roots)
            opts="" ; extra="" ;;
       *) ;;
    esac
    COMPREPLY=( $(compgen -W "${opts}" $extra -- ${cur}) )
}
complete -o filenames -o nospace -F _foamFormatConvert_ foamFormatConvert

_foamListTimes_ ()
{
    local cur="${COMP_WORDS[COMP_CWORD]}"
    local prev="${COMP_WORDS[COMP_CWORD-1]}"
    local line=${COMP_LINE}
    local used=$(echo "$line" | grep -oE "\-[a-zA-Z]+ ")

    opts="-case -constant -doc -fileHandler -help -latestTime -newTimes -noFunctionObjects -noZero -processor -rm -srcDoc -time -withZero"
    for o in $used ; do opts="${opts/$o/}" ; done
    extra=""

    [ "$COMP_CWORD" = 1 ] || \
    case "$prev" in
        -case)
            opts="" ; extra="-d" ;;
        -fileHandler)
            opts="uncollated collated masterUncollated" ; extra="" ;;
        -time)
            opts="$(foamListTimes -withZero 2> /dev/null)" ; extra="" ;;
       *) ;;
    esac
    COMPREPLY=( $(compgen -W "${opts}" $extra -- ${cur}) )
}
complete -o filenames -o nospace -F _foamListTimes_ foamListTimes

_foamMeshToFluent_ ()
{
    local cur="${COMP_WORDS[COMP_CWORD]}"
    local prev="${COMP_WORDS[COMP_CWORD-1]}"
    local line=${COMP_LINE}
    local used=$(echo "$line" | grep -oE "\-[a-zA-Z]+ ")

    opts="-case -doc -fileHandler -help -noFunctionObjects -srcDoc"
    for o in $used ; do opts="${opts/$o/}" ; done
    extra=""

    [ "$COMP_CWORD" = 1 ] || \
    case "$prev" in
        -case)
            opts="" ; extra="-d" ;;
        -fileHandler)
            opts="uncollated collated masterUncollated" ; extra="" ;;
       *) ;;
    esac
    COMPREPLY=( $(compgen -W "${opts}" $extra -- ${cur}) )
}
complete -o filenames -o nospace -F _foamMeshToFluent_ foamMeshToFluent

_foamSetupCHT_ ()
{
    local cur="${COMP_WORDS[COMP_CWORD]}"
    local prev="${COMP_WORDS[COMP_CWORD-1]}"
    local line=${COMP_LINE}
    local used=$(echo "$line" | grep -oE "\-[a-zA-Z]+ ")

    opts="-case -doc -fileHandler -help -hostRoots -noFunctionObjects -parallel -roots -srcDoc"
    for o in $used ; do opts="${opts/$o/}" ; done
    extra=""

    [ "$COMP_CWORD" = 1 ] || \
    case "$prev" in
        -case)
            opts="" ; extra="-d" ;;
        -fileHandler)
            opts="uncollated collated masterUncollated" ; extra="" ;;
        -hostRoots|-roots)
            opts="" ; extra="" ;;
       *) ;;
    esac
    COMPREPLY=( $(compgen -W "${opts}" $extra -- ${cur}) )
}
complete -o filenames -o nospace -F _foamSetupCHT_ foamSetupCHT

_foamToEnsight_ ()
{
    local cur="${COMP_WORDS[COMP_CWORD]}"
    local prev="${COMP_WORDS[COMP_CWORD-1]}"
    local line=${COMP_LINE}
    local used=$(echo "$line" | grep -oE "\-[a-zA-Z]+ ")

    opts="-ascii -case -cellZone -constant -doc -faceZones -fields -fileHandler -help -hostRoots -latestTime -newTimes -nodeValues -noFunctionObjects -noPatches -noZero -parallel -patches -region -roots -srcDoc -time"
    for o in $used ; do opts="${opts/$o/}" ; done
    extra=""

    [ "$COMP_CWORD" = 1 ] || \
    case "$prev" in
        -case)
            opts="" ; extra="-d" ;;
        -fileHandler)
            opts="uncollated collated masterUncollated" ; extra="" ;;
        -time)
            opts="$(foamListTimes -withZero 2> /dev/null)" ; extra="" ;;
        -cellZone|-faceZones|-fields|-hostRoots|-patches|-region|-roots)
            opts="" ; extra="" ;;
       *) ;;
    esac
    COMPREPLY=( $(compgen -W "${opts}" $extra -- ${cur}) )
}
complete -o filenames -o nospace -F _foamToEnsight_ foamToEnsight

_foamToEnsightParts_ ()
{
    local cur="${COMP_WORDS[COMP_CWORD]}"
    local prev="${COMP_WORDS[COMP_CWORD-1]}"
    local line=${COMP_LINE}
    local used=$(echo "$line" | grep -oE "\-[a-zA-Z]+ ")

    opts="-ascii -case -constant -doc -fileHandler -help -index -latestTime -name -newTimes -noFunctionObjects -noMesh -noZero -srcDoc -time -width"
    for o in $used ; do opts="${opts/$o/}" ; done
    extra=""

    [ "$COMP_CWORD" = 1 ] || \
    case "$prev" in
        -case)
            opts="" ; extra="-d" ;;
        -fileHandler)
            opts="uncollated collated masterUncollated" ; extra="" ;;
        -time)
            opts="$(foamListTimes -withZero 2> /dev/null)" ; extra="" ;;
        -index|-name|-width)
            opts="" ; extra="" ;;
       *) ;;
    esac
    COMPREPLY=( $(compgen -W "${opts}" $extra -- ${cur}) )
}
complete -o filenames -o nospace -F _foamToEnsightParts_ foamToEnsightParts

_foamToGMV_ ()
{
    local cur="${COMP_WORDS[COMP_CWORD]}"
    local prev="${COMP_WORDS[COMP_CWORD-1]}"
    local line=${COMP_LINE}
    local used=$(echo "$line" | grep -oE "\-[a-zA-Z]+ ")

    opts="-case -doc -fileHandler -help -hostRoots -noFunctionObjects -parallel -roots -srcDoc"
    for o in $used ; do opts="${opts/$o/}" ; done
    extra=""

    [ "$COMP_CWORD" = 1 ] || \
    case "$prev" in
        -case)
            opts="" ; extra="-d" ;;
        -fileHandler)
            opts="uncollated collated masterUncollated" ; extra="" ;;
        -hostRoots|-roots)
            opts="" ; extra="" ;;
       *) ;;
    esac
    COMPREPLY=( $(compgen -W "${opts}" $extra -- ${cur}) )
}
complete -o filenames -o nospace -F _foamToGMV_ foamToGMV

_foamToStarMesh_ ()
{
    local cur="${COMP_WORDS[COMP_CWORD]}"
    local prev="${COMP_WORDS[COMP_CWORD-1]}"
    local line=${COMP_LINE}
    local used=$(echo "$line" | grep -oE "\-[a-zA-Z]+ ")

    opts="-case -constant -doc -fileHandler -help -latestTime -newTimes -noBnd -noFunctionObjects -noZero -scale -srcDoc -time"
    for o in $used ; do opts="${opts/$o/}" ; done
    extra=""

    [ "$COMP_CWORD" = 1 ] || \
    case "$prev" in
        -case)
            opts="" ; extra="-d" ;;
        -fileHandler)
            opts="uncollated collated masterUncollated" ; extra="" ;;
        -time)
            opts="$(foamListTimes -withZero 2> /dev/null)" ; extra="" ;;
        -scale)
            opts="" ; extra="" ;;
       *) ;;
    esac
    COMPREPLY=( $(compgen -W "${opts}" $extra -- ${cur}) )
}
complete -o filenames -o nospace -F _foamToStarMesh_ foamToStarMesh

_foamToSurface_ ()
{
    local cur="${COMP_WORDS[COMP_CWORD]}"
    local prev="${COMP_WORDS[COMP_CWORD-1]}"
    local line=${COMP_LINE}
    local used=$(echo "$line" | grep -oE "\-[a-zA-Z]+ ")

    opts="-case -constant -doc -fileHandler -help -latestTime -newTimes -noFunctionObjects -noZero -scale -srcDoc -time -tri"
    for o in $used ; do opts="${opts/$o/}" ; done
    extra=""

    [ "$COMP_CWORD" = 1 ] || \
    case "$prev" in
        -case)
            opts="" ; extra="-d" ;;
        -fileHandler)
            opts="uncollated collated masterUncollated" ; extra="" ;;
        -time)
            opts="$(foamListTimes -withZero 2> /dev/null)" ; extra="" ;;
        -scale)
            opts="" ; extra="" ;;
       *) ;;
    esac
    COMPREPLY=( $(compgen -W "${opts}" $extra -- ${cur}) )
}
complete -o filenames -o nospace -F _foamToSurface_ foamToSurface

_foamToTetDualMesh_ ()
{
    local cur="${COMP_WORDS[COMP_CWORD]}"
    local prev="${COMP_WORDS[COMP_CWORD-1]}"
    local line=${COMP_LINE}
    local used=$(echo "$line" | grep -oE "\-[a-zA-Z]+ ")

    opts="-case -constant -doc -fileHandler -help -hostRoots -latestTime -noFunctionObjects -noZero -overwrite -parallel -roots -srcDoc -time"
    for o in $used ; do opts="${opts/$o/}" ; done
    extra=""

    [ "$COMP_CWORD" = 1 ] || \
    case "$prev" in
        -case)
            opts="" ; extra="-d" ;;
        -fileHandler)
            opts="uncollated collated masterUncollated" ; extra="" ;;
        -hostRoots|-roots|-time)
            opts="" ; extra="" ;;
       *) ;;
    esac
    COMPREPLY=( $(compgen -W "${opts}" $extra -- ${cur}) )
}
complete -o filenames -o nospace -F _foamToTetDualMesh_ foamToTetDualMesh

_foamToVTK_ ()
{
    local cur="${COMP_WORDS[COMP_CWORD]}"
    local prev="${COMP_WORDS[COMP_CWORD-1]}"
    local line=${COMP_LINE}
    local used=$(echo "$line" | grep -oE "\-[a-zA-Z]+ ")

    opts="-allPatches -ascii -case -cellSet -constant -doc -excludePatches -faceSet -fields -fileHandler -help -hostRoots -latestTime -nearCellValue -newTimes -noFaceZones -noFunctionObjects -noInternal -noLinks -noPointValues -noZero -parallel -pointSet -poly -region -roots -srcDoc -surfaceFields -time -useTimeName"
    for o in $used ; do opts="${opts/$o/}" ; done
    extra=""

    [ "$COMP_CWORD" = 1 ] || \
    case "$prev" in
        -case)
            opts="" ; extra="-d" ;;
        -fileHandler)
            opts="uncollated collated masterUncollated" ; extra="" ;;
        -time)
            opts="$(foamListTimes -withZero 2> /dev/null)" ; extra="" ;;
        -cellSet|-excludePatches|-faceSet|-fields|-hostRoots|-pointSet|-region|-roots)
            opts="" ; extra="" ;;
       *) ;;
    esac
    COMPREPLY=( $(compgen -W "${opts}" $extra -- ${cur}) )
}
complete -o filenames -o nospace -F _foamToVTK_ foamToVTK

_foamUpgradeCyclics_ ()
{
    local cur="${COMP_WORDS[COMP_CWORD]}"
    local prev="${COMP_WORDS[COMP_CWORD-1]}"
    local line=${COMP_LINE}
    local used=$(echo "$line" | grep -oE "\-[a-zA-Z]+ ")

    opts="-case -constant -doc -enableFunctionEntries -fileHandler -help -hostRoots -latestTime -newTimes -noFunctionObjects -noZero -parallel -region -roots -srcDoc -test -time"
    for o in $used ; do opts="${opts/$o/}" ; done
    extra=""

    [ "$COMP_CWORD" = 1 ] || \
    case "$prev" in
        -case)
            opts="" ; extra="-d" ;;
        -fileHandler)
            opts="uncollated collated masterUncollated" ; extra="" ;;
        -time)
            opts="$(foamListTimes -withZero 2> /dev/null)" ; extra="" ;;
        -hostRoots|-region|-roots)
            opts="" ; extra="" ;;
       *) ;;
    esac
    COMPREPLY=( $(compgen -W "${opts}" $extra -- ${cur}) )
}
complete -o filenames -o nospace -F _foamUpgradeCyclics_ foamUpgradeCyclics

_foamyHexMesh_ ()
{
    local cur="${COMP_WORDS[COMP_CWORD]}"
    local prev="${COMP_WORDS[COMP_CWORD-1]}"
    local line=${COMP_LINE}
    local used=$(echo "$line" | grep -oE "\-[a-zA-Z]+ ")

    opts="-case -checkGeometry -conformationOnly -doc -fileHandler -help -hostRoots -noFunctionObjects -parallel -roots -srcDoc"
    for o in $used ; do opts="${opts/$o/}" ; done
    extra=""

    [ "$COMP_CWORD" = 1 ] || \
    case "$prev" in
        -case)
            opts="" ; extra="-d" ;;
        -fileHandler)
            opts="uncollated collated masterUncollated" ; extra="" ;;
        -hostRoots|-roots)
            opts="" ; extra="" ;;
       *) ;;
    esac
    COMPREPLY=( $(compgen -W "${opts}" $extra -- ${cur}) )
}
complete -o filenames -o nospace -F _foamyHexMesh_ foamyHexMesh

_foamyQuadMesh_ ()
{
    local cur="${COMP_WORDS[COMP_CWORD]}"
    local prev="${COMP_WORDS[COMP_CWORD-1]}"
    local line=${COMP_LINE}
    local used=$(echo "$line" | grep -oE "\-[a-zA-Z]+ ")

    opts="-case -doc -fileHandler -help -noFunctionObjects -overwrite -pointsFile -srcDoc"
    for o in $used ; do opts="${opts/$o/}" ; done
    extra=""

    [ "$COMP_CWORD" = 1 ] || \
    case "$prev" in
        -case)
            opts="" ; extra="-d" ;;
        -fileHandler)
            opts="uncollated collated masterUncollated" ; extra="" ;;
        -pointsFile)
            opts="" ; extra="" ;;
       *) ;;
    esac
    COMPREPLY=( $(compgen -W "${opts}" $extra -- ${cur}) )
}
complete -o filenames -o nospace -F _foamyQuadMesh_ foamyQuadMesh

_gambitToFoam_ ()
{
    local cur="${COMP_WORDS[COMP_CWORD]}"
    local prev="${COMP_WORDS[COMP_CWORD-1]}"
    local line=${COMP_LINE}
    local used=$(echo "$line" | grep -oE "\-[a-zA-Z]+ ")

    opts="-case -doc -fileHandler -help -noFunctionObjects -scale -srcDoc"
    for o in $used ; do opts="${opts/$o/}" ; done
    extra="-d -f"

    [ "$COMP_CWORD" = 1 ] || \
    case "$prev" in
        -case)
            opts="" ; extra="-d" ;;
        -fileHandler)
            opts="uncollated collated masterUncollated" ; extra="" ;;
        -scale)
            opts="" ; extra="" ;;
       -*) ;;
        *)
            case "${COMP_WORDS[COMP_CWORD-2]}" in
                -scale|-case|-fileHandler) ;;
                *) opts=""; extra="" ;;
            esac
            ;;
    esac
    COMPREPLY=( $(compgen -W "${opts}" $extra -- ${cur}) )
}
complete -o filenames -o nospace -F _gambitToFoam_ gambitToFoam

_gmshToFoam_ ()
{
    local cur="${COMP_WORDS[COMP_CWORD]}"
    local prev="${COMP_WORDS[COMP_CWORD-1]}"
    local line=${COMP_LINE}
    local used=$(echo "$line" | grep -oE "\-[a-zA-Z]+ ")

    opts="-case -doc -fileHandler -help -keepOrientation -noFunctionObjects -region -srcDoc"
    for o in $used ; do opts="${opts/$o/}" ; done
    extra="-d -f"

    [ "$COMP_CWORD" = 1 ] || \
    case "$prev" in
        -case)
            opts="" ; extra="-d" ;;
        -fileHandler)
            opts="uncollated collated masterUncollated" ; extra="" ;;
        -region)
            opts="" ; extra="" ;;
       -*) ;;
        *)
            case "${COMP_WORDS[COMP_CWORD-2]}" in
                -region|-case|-fileHandler) ;;
                *) opts=""; extra="" ;;
            esac
            ;;
    esac
    COMPREPLY=( $(compgen -W "${opts}" $extra -- ${cur}) )
}
complete -o filenames -o nospace -F _gmshToFoam_ gmshToFoam

_icoFoam_ ()
{
    local cur="${COMP_WORDS[COMP_CWORD]}"
    local prev="${COMP_WORDS[COMP_CWORD-1]}"
    local line=${COMP_LINE}
    local used=$(echo "$line" | grep -oE "\-[a-zA-Z]+ ")

    opts="-case -doc -fileHandler -help -hostRoots -listFunctionObjects -listRegisteredSwitches -listScalarBCs -listSwitches -listUnsetSwitches -listVectorBCs -noFunctionObjects -parallel -roots -srcDoc"
    for o in $used ; do opts="${opts/$o/}" ; done
    extra=""

    [ "$COMP_CWORD" = 1 ] || \
    case "$prev" in
        -case)
            opts="" ; extra="-d" ;;
        -fileHandler)
            opts="uncollated collated masterUncollated" ; extra="" ;;
        -hostRoots|-roots)
            opts="" ; extra="" ;;
       *) ;;
    esac
    COMPREPLY=( $(compgen -W "${opts}" $extra -- ${cur}) )
}
complete -o filenames -o nospace -F _icoFoam_ icoFoam

_icoUncoupledKinematicParcelDyMFoam_ ()
{
    local cur="${COMP_WORDS[COMP_CWORD]}"
    local prev="${COMP_WORDS[COMP_CWORD-1]}"
    local line=${COMP_LINE}
    local used=$(echo "$line" | grep -oE "\-[a-zA-Z]+ ")

    opts="-case -cloudName -doc -fileHandler -help -hostRoots -listFunctionObjects -listRegisteredSwitches -listScalarBCs -listSwitches -listTurbulenceModels -listUnsetSwitches -listVectorBCs -noFunctionObjects -parallel -postProcess -roots -srcDoc"
    for o in $used ; do opts="${opts/$o/}" ; done
    extra=""

    [ "$COMP_CWORD" = 1 ] || \
    case "$prev" in
        -case)
            opts="" ; extra="-d" ;;
        -fileHandler)
            opts="uncollated collated masterUncollated" ; extra="" ;;
        -cloudName|-hostRoots|-roots)
            opts="" ; extra="" ;;
       *) ;;
    esac
    COMPREPLY=( $(compgen -W "${opts}" $extra -- ${cur}) )
}
complete -o filenames -o nospace -F _icoUncoupledKinematicParcelDyMFoam_ icoUncoupledKinematicParcelDyMFoam

_icoUncoupledKinematicParcelFoam_ ()
{
    local cur="${COMP_WORDS[COMP_CWORD]}"
    local prev="${COMP_WORDS[COMP_CWORD-1]}"
    local line=${COMP_LINE}
    local used=$(echo "$line" | grep -oE "\-[a-zA-Z]+ ")

    opts="-case -cloudName -doc -fileHandler -help -hostRoots -listFunctionObjects -listRegisteredSwitches -listScalarBCs -listSwitches -listTurbulenceModels -listUnsetSwitches -listVectorBCs -noFunctionObjects -parallel -postProcess -roots -srcDoc"
    for o in $used ; do opts="${opts/$o/}" ; done
    extra=""

    [ "$COMP_CWORD" = 1 ] || \
    case "$prev" in
        -case)
            opts="" ; extra="-d" ;;
        -fileHandler)
            opts="uncollated collated masterUncollated" ; extra="" ;;
        -cloudName|-hostRoots|-roots)
            opts="" ; extra="" ;;
       *) ;;
    esac
    COMPREPLY=( $(compgen -W "${opts}" $extra -- ${cur}) )
}
complete -o filenames -o nospace -F _icoUncoupledKinematicParcelFoam_ icoUncoupledKinematicParcelFoam

_ideasUnvToFoam_ ()
{
    local cur="${COMP_WORDS[COMP_CWORD]}"
    local prev="${COMP_WORDS[COMP_CWORD-1]}"
    local line=${COMP_LINE}
    local used=$(echo "$line" | grep -oE "\-[a-zA-Z]+ ")

    opts="-case -doc -dump -fileHandler -help -noFunctionObjects -srcDoc"
    for o in $used ; do opts="${opts/$o/}" ; done
    extra="-d -f"

    [ "$COMP_CWORD" = 1 ] || \
    case "$prev" in
        -case)
            opts="" ; extra="-d" ;;
        -fileHandler)
            opts="uncollated collated masterUncollated" ; extra="" ;;
       -*) ;;
        *)
            case "${COMP_WORDS[COMP_CWORD-2]}" in
                -case|-fileHandler) ;;
                *) opts=""; extra="" ;;
            esac
            ;;
    esac
    COMPREPLY=( $(compgen -W "${opts}" $extra -- ${cur}) )
}
complete -o filenames -o nospace -F _ideasUnvToFoam_ ideasUnvToFoam

_insideCells_ ()
{
    local cur="${COMP_WORDS[COMP_CWORD]}"
    local prev="${COMP_WORDS[COMP_CWORD-1]}"
    local line=${COMP_LINE}
    local used=$(echo "$line" | grep -oE "\-[a-zA-Z]+ ")

    opts="-case -doc -fileHandler -help -noFunctionObjects -srcDoc"
    for o in $used ; do opts="${opts/$o/}" ; done
    extra="-d -f"

    [ "$COMP_CWORD" = 1 ] || \
    case "$prev" in
        -case)
            opts="" ; extra="-d" ;;
        -fileHandler)
            opts="uncollated collated masterUncollated" ; extra="" ;;
       -*) ;;
        *)
            case "${COMP_WORDS[COMP_CWORD-2]}" in
                -case|-fileHandler) ;;
                *) opts=""; extra="" ;;
            esac
            ;;
    esac
    COMPREPLY=( $(compgen -W "${opts}" $extra -- ${cur}) )
}
complete -o filenames -o nospace -F _insideCells_ insideCells

_interFoam_ ()
{
    local cur="${COMP_WORDS[COMP_CWORD]}"
    local prev="${COMP_WORDS[COMP_CWORD-1]}"
    local line=${COMP_LINE}
    local used=$(echo "$line" | grep -oE "\-[a-zA-Z]+ ")

    opts="-case -doc -fileHandler -help -hostRoots -listFunctionObjects -listFvOptions -listRegisteredSwitches -listScalarBCs -listSwitches -listTurbulenceModels -listUnsetSwitches -listVectorBCs -noFunctionObjects -parallel -postProcess -roots -srcDoc"
    for o in $used ; do opts="${opts/$o/}" ; done
    extra=""

    [ "$COMP_CWORD" = 1 ] || \
    case "$prev" in
        -case)
            opts="" ; extra="-d" ;;
        -fileHandler)
            opts="uncollated collated masterUncollated" ; extra="" ;;
        -hostRoots|-roots)
            opts="" ; extra="" ;;
       *) ;;
    esac
    COMPREPLY=( $(compgen -W "${opts}" $extra -- ${cur}) )
}
complete -o filenames -o nospace -F _interFoam_ interFoam

_interMixingFoam_ ()
{
    local cur="${COMP_WORDS[COMP_CWORD]}"
    local prev="${COMP_WORDS[COMP_CWORD-1]}"
    local line=${COMP_LINE}
    local used=$(echo "$line" | grep -oE "\-[a-zA-Z]+ ")

    opts="-case -doc -fileHandler -help -hostRoots -listFunctionObjects -listFvOptions -listRegisteredSwitches -listScalarBCs -listSwitches -listTurbulenceModels -listUnsetSwitches -listVectorBCs -noFunctionObjects -parallel -postProcess -roots -srcDoc"
    for o in $used ; do opts="${opts/$o/}" ; done
    extra=""

    [ "$COMP_CWORD" = 1 ] || \
    case "$prev" in
        -case)
            opts="" ; extra="-d" ;;
        -fileHandler)
            opts="uncollated collated masterUncollated" ; extra="" ;;
        -hostRoots|-roots)
            opts="" ; extra="" ;;
       *) ;;
    esac
    COMPREPLY=( $(compgen -W "${opts}" $extra -- ${cur}) )
}
complete -o filenames -o nospace -F _interMixingFoam_ interMixingFoam

_interPhaseChangeDyMFoam_ ()
{
    local cur="${COMP_WORDS[COMP_CWORD]}"
    local prev="${COMP_WORDS[COMP_CWORD-1]}"
    local line=${COMP_LINE}
    local used=$(echo "$line" | grep -oE "\-[a-zA-Z]+ ")

    opts="-case -doc -fileHandler -help -hostRoots -listFunctionObjects -listFvOptions -listRegisteredSwitches -listScalarBCs -listSwitches -listTurbulenceModels -listUnsetSwitches -listVectorBCs -noFunctionObjects -parallel -postProcess -roots -srcDoc"
    for o in $used ; do opts="${opts/$o/}" ; done
    extra=""

    [ "$COMP_CWORD" = 1 ] || \
    case "$prev" in
        -case)
            opts="" ; extra="-d" ;;
        -fileHandler)
            opts="uncollated collated masterUncollated" ; extra="" ;;
        -hostRoots|-roots)
            opts="" ; extra="" ;;
       *) ;;
    esac
    COMPREPLY=( $(compgen -W "${opts}" $extra -- ${cur}) )
}
complete -o filenames -o nospace -F _interPhaseChangeDyMFoam_ interPhaseChangeDyMFoam

_interPhaseChangeFoam_ ()
{
    local cur="${COMP_WORDS[COMP_CWORD]}"
    local prev="${COMP_WORDS[COMP_CWORD-1]}"
    local line=${COMP_LINE}
    local used=$(echo "$line" | grep -oE "\-[a-zA-Z]+ ")

    opts="-case -doc -fileHandler -help -hostRoots -listFunctionObjects -listFvOptions -listRegisteredSwitches -listScalarBCs -listSwitches -listTurbulenceModels -listUnsetSwitches -listVectorBCs -noFunctionObjects -parallel -postProcess -roots -srcDoc"
    for o in $used ; do opts="${opts/$o/}" ; done
    extra=""

    [ "$COMP_CWORD" = 1 ] || \
    case "$prev" in
        -case)
            opts="" ; extra="-d" ;;
        -fileHandler)
            opts="uncollated collated masterUncollated" ; extra="" ;;
        -hostRoots|-roots)
            opts="" ; extra="" ;;
       *) ;;
    esac
    COMPREPLY=( $(compgen -W "${opts}" $extra -- ${cur}) )
}
complete -o filenames -o nospace -F _interPhaseChangeFoam_ interPhaseChangeFoam

_kivaToFoam_ ()
{
    local cur="${COMP_WORDS[COMP_CWORD]}"
    local prev="${COMP_WORDS[COMP_CWORD-1]}"
    local line=${COMP_LINE}
    local used=$(echo "$line" | grep -oE "\-[a-zA-Z]+ ")

    opts="-case -doc -file -fileHandler -help -noFunctionObjects -srcDoc -version -zHeadMin"
    for o in $used ; do opts="${opts/$o/}" ; done
    extra=""

    [ "$COMP_CWORD" = 1 ] || \
    case "$prev" in
        -case)
            opts="" ; extra="-d" ;;
        -fileHandler)
            opts="uncollated collated masterUncollated" ; extra="" ;;
        -file|-version|-zHeadMin)
            opts="" ; extra="" ;;
       *) ;;
    esac
    COMPREPLY=( $(compgen -W "${opts}" $extra -- ${cur}) )
}
complete -o filenames -o nospace -F _kivaToFoam_ kivaToFoam

_laplacianFoam_ ()
{
    local cur="${COMP_WORDS[COMP_CWORD]}"
    local prev="${COMP_WORDS[COMP_CWORD-1]}"
    local line=${COMP_LINE}
    local used=$(echo "$line" | grep -oE "\-[a-zA-Z]+ ")

    opts="-case -doc -fileHandler -help -hostRoots -listFunctionObjects -listFvOptions -listRegisteredSwitches -listScalarBCs -listSwitches -listUnsetSwitches -listVectorBCs -noFunctionObjects -parallel -roots -srcDoc"
    for o in $used ; do opts="${opts/$o/}" ; done
    extra=""

    [ "$COMP_CWORD" = 1 ] || \
    case "$prev" in
        -case)
            opts="" ; extra="-d" ;;
        -fileHandler)
            opts="uncollated collated masterUncollated" ; extra="" ;;
        -hostRoots|-roots)
            opts="" ; extra="" ;;
       *) ;;
    esac
    COMPREPLY=( $(compgen -W "${opts}" $extra -- ${cur}) )
}
complete -o filenames -o nospace -F _laplacianFoam_ laplacianFoam

_magneticFoam_ ()
{
    local cur="${COMP_WORDS[COMP_CWORD]}"
    local prev="${COMP_WORDS[COMP_CWORD-1]}"
    local line=${COMP_LINE}
    local used=$(echo "$line" | grep -oE "\-[a-zA-Z]+ ")

    opts="-case -doc -fileHandler -HdotGradH -help -hostRoots -listFunctionObjects -listRegisteredSwitches -listScalarBCs -listSwitches -listUnsetSwitches -listVectorBCs -noB -noFunctionObjects -noH -parallel -roots -srcDoc"
    for o in $used ; do opts="${opts/$o/}" ; done
    extra=""

    [ "$COMP_CWORD" = 1 ] || \
    case "$prev" in
        -case)
            opts="" ; extra="-d" ;;
        -fileHandler)
            opts="uncollated collated masterUncollated" ; extra="" ;;
        -hostRoots|-roots)
            opts="" ; extra="" ;;
       *) ;;
    esac
    COMPREPLY=( $(compgen -W "${opts}" $extra -- ${cur}) )
}
complete -o filenames -o nospace -F _magneticFoam_ magneticFoam

_mapFields_ ()
{
    local cur="${COMP_WORDS[COMP_CWORD]}"
    local prev="${COMP_WORDS[COMP_CWORD-1]}"
    local line=${COMP_LINE}
    local used=$(echo "$line" | grep -oE "\-[a-zA-Z]+ ")

    opts="-case -consistent -doc -fileHandler -help -mapMethod -noFunctionObjects -parallelSource -parallelTarget -sourceRegion -sourceTime -srcDoc -subtract -targetRegion"
    for o in $used ; do opts="${opts/$o/}" ; done
    extra="-d"

    [ "$COMP_CWORD" = 1 ] || \
    case "$prev" in
        -case)
            opts="" ; extra="-d" ;;
        -fileHandler)
            opts="uncollated collated masterUncollated" ; extra="" ;;
        -mapMethod|-sourceRegion|-sourceTime|-targetRegion)
            opts="" ; extra="" ;;
       -*) ;;
        *)
            case "${COMP_WORDS[COMP_CWORD-2]}" in
                -mapMethod|-sourceRegion|-sourceTime|-targetRegion|-case|-fileHandler) ;;
                *) opts=""; extra="" ;;
            esac
            ;;
    esac
    COMPREPLY=( $(compgen -W "${opts}" $extra -- ${cur}) )
}
complete -o filenames -o nospace -F _mapFields_ mapFields

_mapFieldsPar_ ()
{
    local cur="${COMP_WORDS[COMP_CWORD]}"
    local prev="${COMP_WORDS[COMP_CWORD-1]}"
    local line=${COMP_LINE}
    local used=$(echo "$line" | grep -oE "\-[a-zA-Z]+ ")

    opts="-case -consistent -doc -fields -fileHandler -help -hostRoots -mapMethod -noFunctionObjects -noLagrangian -parallel -roots -sourceRegion -sourceTime -srcDoc -subtract -targetRegion"
    for o in $used ; do opts="${opts/$o/}" ; done
    extra="-d"

    [ "$COMP_CWORD" = 1 ] || \
    case "$prev" in
        -case)
            opts="" ; extra="-d" ;;
        -fileHandler)
            opts="uncollated collated masterUncollated" ; extra="" ;;
        -fields|-hostRoots|-mapMethod|-roots|-sourceRegion|-sourceTime|-targetRegion)
            opts="" ; extra="" ;;
       -*) ;;
        *)
            case "${COMP_WORDS[COMP_CWORD-2]}" in
                -fields|-hostRoots|-mapMethod|-roots|-sourceRegion|-sourceTime|-targetRegion|-case|-fileHandler) ;;
                *) opts=""; extra="" ;;
            esac
            ;;
    esac
    COMPREPLY=( $(compgen -W "${opts}" $extra -- ${cur}) )
}
complete -o filenames -o nospace -F _mapFieldsPar_ mapFieldsPar

_mdEquilibrationFoam_ ()
{
    local cur="${COMP_WORDS[COMP_CWORD]}"
    local prev="${COMP_WORDS[COMP_CWORD-1]}"
    local line=${COMP_LINE}
    local used=$(echo "$line" | grep -oE "\-[a-zA-Z]+ ")

    opts="-case -doc -fileHandler -help -hostRoots -listFunctionObjects -listRegisteredSwitches -listScalarBCs -listSwitches -listUnsetSwitches -listVectorBCs -noFunctionObjects -parallel -roots -srcDoc"
    for o in $used ; do opts="${opts/$o/}" ; done
    extra=""

    [ "$COMP_CWORD" = 1 ] || \
    case "$prev" in
        -case)
            opts="" ; extra="-d" ;;
        -fileHandler)
            opts="uncollated collated masterUncollated" ; extra="" ;;
        -hostRoots|-roots)
            opts="" ; extra="" ;;
       *) ;;
    esac
    COMPREPLY=( $(compgen -W "${opts}" $extra -- ${cur}) )
}
complete -o filenames -o nospace -F _mdEquilibrationFoam_ mdEquilibrationFoam

_mdFoam_ ()
{
    local cur="${COMP_WORDS[COMP_CWORD]}"
    local prev="${COMP_WORDS[COMP_CWORD-1]}"
    local line=${COMP_LINE}
    local used=$(echo "$line" | grep -oE "\-[a-zA-Z]+ ")

    opts="-case -doc -fileHandler -help -hostRoots -listFunctionObjects -listRegisteredSwitches -listScalarBCs -listSwitches -listUnsetSwitches -listVectorBCs -noFunctionObjects -parallel -postProcess -roots -srcDoc"
    for o in $used ; do opts="${opts/$o/}" ; done
    extra=""

    [ "$COMP_CWORD" = 1 ] || \
    case "$prev" in
        -case)
            opts="" ; extra="-d" ;;
        -fileHandler)
            opts="uncollated collated masterUncollated" ; extra="" ;;
        -hostRoots|-roots)
            opts="" ; extra="" ;;
       *) ;;
    esac
    COMPREPLY=( $(compgen -W "${opts}" $extra -- ${cur}) )
}
complete -o filenames -o nospace -F _mdFoam_ mdFoam

_mdInitialise_ ()
{
    local cur="${COMP_WORDS[COMP_CWORD]}"
    local prev="${COMP_WORDS[COMP_CWORD-1]}"
    local line=${COMP_LINE}
    local used=$(echo "$line" | grep -oE "\-[a-zA-Z]+ ")

    opts="-case -doc -fileHandler -help -hostRoots -noFunctionObjects -parallel -roots -srcDoc"
    for o in $used ; do opts="${opts/$o/}" ; done
    extra=""

    [ "$COMP_CWORD" = 1 ] || \
    case "$prev" in
        -case)
            opts="" ; extra="-d" ;;
        -fileHandler)
            opts="uncollated collated masterUncollated" ; extra="" ;;
        -hostRoots|-roots)
            opts="" ; extra="" ;;
       *) ;;
    esac
    COMPREPLY=( $(compgen -W "${opts}" $extra -- ${cur}) )
}
complete -o filenames -o nospace -F _mdInitialise_ mdInitialise

_mergeMeshes_ ()
{
    local cur="${COMP_WORDS[COMP_CWORD]}"
    local prev="${COMP_WORDS[COMP_CWORD-1]}"
    local line=${COMP_LINE}
    local used=$(echo "$line" | grep -oE "\-[a-zA-Z]+ ")

    opts="-addRegion -case -doc -fileHandler -help -masterRegion -noFunctionObjects -overwrite -srcDoc"
    for o in $used ; do opts="${opts/$o/}" ; done
    extra="-d"

    [ "$COMP_CWORD" = 1 ] || \
    case "$prev" in
        -case)
            opts="" ; extra="-d" ;;
        -fileHandler)
            opts="uncollated collated masterUncollated" ; extra="" ;;
        -addRegion|-masterRegion)
            opts="" ; extra="" ;;
       -*) ;;
        *) opts="";;
    esac
    COMPREPLY=( $(compgen -W "${opts}" $extra -- ${cur}) )
}
complete -o filenames -o nospace -F _mergeMeshes_ mergeMeshes

_mergeOrSplitBaffles_ ()
{
    local cur="${COMP_WORDS[COMP_CWORD]}"
    local prev="${COMP_WORDS[COMP_CWORD-1]}"
    local line=${COMP_LINE}
    local used=$(echo "$line" | grep -oE "\-[a-zA-Z]+ ")

    opts="-case -detectOnly -doc -fields -fileHandler -help -hostRoots -noFunctionObjects -overwrite -parallel -region -roots -split -srcDoc"
    for o in $used ; do opts="${opts/$o/}" ; done
    extra=""

    [ "$COMP_CWORD" = 1 ] || \
    case "$prev" in
        -case)
            opts="" ; extra="-d" ;;
        -fileHandler)
            opts="uncollated collated masterUncollated" ; extra="" ;;
        -hostRoots|-region|-roots)
            opts="" ; extra="" ;;
       *) ;;
    esac
    COMPREPLY=( $(compgen -W "${opts}" $extra -- ${cur}) )
}
complete -o filenames -o nospace -F _mergeOrSplitBaffles_ mergeOrSplitBaffles

_mhdFoam_ ()
{
    local cur="${COMP_WORDS[COMP_CWORD]}"
    local prev="${COMP_WORDS[COMP_CWORD-1]}"
    local line=${COMP_LINE}
    local used=$(echo "$line" | grep -oE "\-[a-zA-Z]+ ")

    opts="-case -doc -fileHandler -help -hostRoots -listFunctionObjects -listRegisteredSwitches -listScalarBCs -listSwitches -listUnsetSwitches -listVectorBCs -noFunctionObjects -parallel -postProcess -roots -srcDoc"
    for o in $used ; do opts="${opts/$o/}" ; done
    extra=""

    [ "$COMP_CWORD" = 1 ] || \
    case "$prev" in
        -case)
            opts="" ; extra="-d" ;;
        -fileHandler)
            opts="uncollated collated masterUncollated" ; extra="" ;;
        -hostRoots|-roots)
            opts="" ; extra="" ;;
       *) ;;
    esac
    COMPREPLY=( $(compgen -W "${opts}" $extra -- ${cur}) )
}
complete -o filenames -o nospace -F _mhdFoam_ mhdFoam

_mirrorMesh_ ()
{
    local cur="${COMP_WORDS[COMP_CWORD]}"
    local prev="${COMP_WORDS[COMP_CWORD-1]}"
    local line=${COMP_LINE}
    local used=$(echo "$line" | grep -oE "\-[a-zA-Z]+ ")

    opts="-case -dict -doc -fileHandler -help -hostRoots -noFunctionObjects -overwrite -parallel -roots -srcDoc"
    for o in $used ; do opts="${opts/$o/}" ; done
    extra=""

    [ "$COMP_CWORD" = 1 ] || \
    case "$prev" in
        -case)
            opts="" ; extra="-d" ;;
        -dict)
            opts="" ; extra="-d -f" ;;
        -fileHandler)
            opts="uncollated collated masterUncollated" ; extra="" ;;
        -hostRoots|-roots)
            opts="" ; extra="" ;;
       *) ;;
    esac
    COMPREPLY=( $(compgen -W "${opts}" $extra -- ${cur}) )
}
complete -o filenames -o nospace -F _mirrorMesh_ mirrorMesh

_mixtureAdiabaticFlameT_ ()
{
    local cur="${COMP_WORDS[COMP_CWORD]}"
    local prev="${COMP_WORDS[COMP_CWORD-1]}"
    local line=${COMP_LINE}
    local used=$(echo "$line" | grep -oE "\-[a-zA-Z]+ ")

    opts="-doc -help -srcDoc"
    for o in $used ; do opts="${opts/$o/}" ; done
    extra=""

    [ "$COMP_CWORD" = 1 ] || \
    case "$prev" in
       *) ;;
    esac
    COMPREPLY=( $(compgen -W "${opts}" $extra -- ${cur}) )
}
complete -o filenames -o nospace -F _mixtureAdiabaticFlameT_ mixtureAdiabaticFlameT

_modifyMesh_ ()
{
    local cur="${COMP_WORDS[COMP_CWORD]}"
    local prev="${COMP_WORDS[COMP_CWORD-1]}"
    local line=${COMP_LINE}
    local used=$(echo "$line" | grep -oE "\-[a-zA-Z]+ ")

    opts="-case -doc -fileHandler -help -hostRoots -noFunctionObjects -overwrite -parallel -roots -srcDoc"
    for o in $used ; do opts="${opts/$o/}" ; done
    extra=""

    [ "$COMP_CWORD" = 1 ] || \
    case "$prev" in
        -case)
            opts="" ; extra="-d" ;;
        -fileHandler)
            opts="uncollated collated masterUncollated" ; extra="" ;;
        -hostRoots|-roots)
            opts="" ; extra="" ;;
       *) ;;
    esac
    COMPREPLY=( $(compgen -W "${opts}" $extra -- ${cur}) )
}
complete -o filenames -o nospace -F _modifyMesh_ modifyMesh

_moveDynamicMesh_ ()
{
    local cur="${COMP_WORDS[COMP_CWORD]}"
    local prev="${COMP_WORDS[COMP_CWORD-1]}"
    local line=${COMP_LINE}
    local used=$(echo "$line" | grep -oE "\-[a-zA-Z]+ ")

    opts="-case -checkAMI -doc -fileHandler -help -hostRoots -noFunctionObjects -parallel -region -roots -srcDoc"
    for o in $used ; do opts="${opts/$o/}" ; done
    extra=""

    [ "$COMP_CWORD" = 1 ] || \
    case "$prev" in
        -case)
            opts="" ; extra="-d" ;;
        -fileHandler)
            opts="uncollated collated masterUncollated" ; extra="" ;;
        -hostRoots|-region|-roots)
            opts="" ; extra="" ;;
       *) ;;
    esac
    COMPREPLY=( $(compgen -W "${opts}" $extra -- ${cur}) )
}
complete -o filenames -o nospace -F _moveDynamicMesh_ moveDynamicMesh

_moveEngineMesh_ ()
{
    local cur="${COMP_WORDS[COMP_CWORD]}"
    local prev="${COMP_WORDS[COMP_CWORD-1]}"
    local line=${COMP_LINE}
    local used=$(echo "$line" | grep -oE "\-[a-zA-Z]+ ")

    opts="-case -doc -fileHandler -help -hostRoots -noFunctionObjects -parallel -roots -srcDoc"
    for o in $used ; do opts="${opts/$o/}" ; done
    extra=""

    [ "$COMP_CWORD" = 1 ] || \
    case "$prev" in
        -case)
            opts="" ; extra="-d" ;;
        -fileHandler)
            opts="uncollated collated masterUncollated" ; extra="" ;;
        -hostRoots|-roots)
            opts="" ; extra="" ;;
       *) ;;
    esac
    COMPREPLY=( $(compgen -W "${opts}" $extra -- ${cur}) )
}
complete -o filenames -o nospace -F _moveEngineMesh_ moveEngineMesh

_moveMesh_ ()
{
    local cur="${COMP_WORDS[COMP_CWORD]}"
    local prev="${COMP_WORDS[COMP_CWORD-1]}"
    local line=${COMP_LINE}
    local used=$(echo "$line" | grep -oE "\-[a-zA-Z]+ ")

    opts="-case -doc -fileHandler -help -hostRoots -noFunctionObjects -parallel -roots -srcDoc"
    for o in $used ; do opts="${opts/$o/}" ; done
    extra=""

    [ "$COMP_CWORD" = 1 ] || \
    case "$prev" in
        -case)
            opts="" ; extra="-d" ;;
        -fileHandler)
            opts="uncollated collated masterUncollated" ; extra="" ;;
        -hostRoots|-roots)
            opts="" ; extra="" ;;
       *) ;;
    esac
    COMPREPLY=( $(compgen -W "${opts}" $extra -- ${cur}) )
}
complete -o filenames -o nospace -F _moveMesh_ moveMesh

_MPPICDyMFoam_ ()
{
    local cur="${COMP_WORDS[COMP_CWORD]}"
    local prev="${COMP_WORDS[COMP_CWORD-1]}"
    local line=${COMP_LINE}
    local used=$(echo "$line" | grep -oE "\-[a-zA-Z]+ ")

    opts="-case -cloudName -doc -fileHandler -help -hostRoots -listFunctionObjects -listRegisteredSwitches -listScalarBCs -listSwitches -listUnsetSwitches -listVectorBCs -noFunctionObjects -parallel -postProcess -roots -srcDoc"
    for o in $used ; do opts="${opts/$o/}" ; done
    extra=""

    [ "$COMP_CWORD" = 1 ] || \
    case "$prev" in
        -case)
            opts="" ; extra="-d" ;;
        -fileHandler)
            opts="uncollated collated masterUncollated" ; extra="" ;;
        -cloudName|-hostRoots|-roots)
            opts="" ; extra="" ;;
       *) ;;
    esac
    COMPREPLY=( $(compgen -W "${opts}" $extra -- ${cur}) )
}
complete -o filenames -o nospace -F _MPPICDyMFoam_ MPPICDyMFoam

_MPPICFoam_ ()
{
    local cur="${COMP_WORDS[COMP_CWORD]}"
    local prev="${COMP_WORDS[COMP_CWORD-1]}"
    local line=${COMP_LINE}
    local used=$(echo "$line" | grep -oE "\-[a-zA-Z]+ ")

    opts="-case -cloudName -doc -fileHandler -help -hostRoots -listFunctionObjects -listRegisteredSwitches -listScalarBCs -listSwitches -listUnsetSwitches -listVectorBCs -noFunctionObjects -parallel -postProcess -roots -srcDoc"
    for o in $used ; do opts="${opts/$o/}" ; done
    extra=""

    [ "$COMP_CWORD" = 1 ] || \
    case "$prev" in
        -case)
            opts="" ; extra="-d" ;;
        -fileHandler)
            opts="uncollated collated masterUncollated" ; extra="" ;;
        -cloudName|-hostRoots|-roots)
            opts="" ; extra="" ;;
       *) ;;
    esac
    COMPREPLY=( $(compgen -W "${opts}" $extra -- ${cur}) )
}
complete -o filenames -o nospace -F _MPPICFoam_ MPPICFoam

_mshToFoam_ ()
{
    local cur="${COMP_WORDS[COMP_CWORD]}"
    local prev="${COMP_WORDS[COMP_CWORD-1]}"
    local line=${COMP_LINE}
    local used=$(echo "$line" | grep -oE "\-[a-zA-Z]+ ")

    opts="-case -doc -fileHandler -help -hex -noFunctionObjects -srcDoc"
    for o in $used ; do opts="${opts/$o/}" ; done
    extra="-d -f"

    [ "$COMP_CWORD" = 1 ] || \
    case "$prev" in
        -case)
            opts="" ; extra="-d" ;;
        -fileHandler)
            opts="uncollated collated masterUncollated" ; extra="" ;;
       -*) ;;
        *)
            case "${COMP_WORDS[COMP_CWORD-2]}" in
                -case|-fileHandler) ;;
                *) opts=""; extra="" ;;
            esac
            ;;
    esac
    COMPREPLY=( $(compgen -W "${opts}" $extra -- ${cur}) )
}
complete -o filenames -o nospace -F _mshToFoam_ mshToFoam

_multiphaseEulerFoam_ ()
{
    local cur="${COMP_WORDS[COMP_CWORD]}"
    local prev="${COMP_WORDS[COMP_CWORD-1]}"
    local line=${COMP_LINE}
    local used=$(echo "$line" | grep -oE "\-[a-zA-Z]+ ")

    opts="-case -doc -fileHandler -help -hostRoots -listFunctionObjects -listRegisteredSwitches -listScalarBCs -listSwitches -listTurbulenceModels -listUnsetSwitches -listVectorBCs -noFunctionObjects -parallel -postProcess -roots -srcDoc"
    for o in $used ; do opts="${opts/$o/}" ; done
    extra=""

    [ "$COMP_CWORD" = 1 ] || \
    case "$prev" in
        -case)
            opts="" ; extra="-d" ;;
        -fileHandler)
            opts="uncollated collated masterUncollated" ; extra="" ;;
        -hostRoots|-roots)
            opts="" ; extra="" ;;
       *) ;;
    esac
    COMPREPLY=( $(compgen -W "${opts}" $extra -- ${cur}) )
}
complete -o filenames -o nospace -F _multiphaseEulerFoam_ multiphaseEulerFoam

_multiphaseInterFoam_ ()
{
    local cur="${COMP_WORDS[COMP_CWORD]}"
    local prev="${COMP_WORDS[COMP_CWORD-1]}"
    local line=${COMP_LINE}
    local used=$(echo "$line" | grep -oE "\-[a-zA-Z]+ ")

    opts="-case -doc -fileHandler -help -hostRoots -listFunctionObjects -listFvOptions -listRegisteredSwitches -listScalarBCs -listSwitches -listTurbulenceModels -listUnsetSwitches -listVectorBCs -noFunctionObjects -parallel -postProcess -roots -srcDoc"
    for o in $used ; do opts="${opts/$o/}" ; done
    extra=""

    [ "$COMP_CWORD" = 1 ] || \
    case "$prev" in
        -case)
            opts="" ; extra="-d" ;;
        -fileHandler)
            opts="uncollated collated masterUncollated" ; extra="" ;;
        -hostRoots|-roots)
            opts="" ; extra="" ;;
       *) ;;
    esac
    COMPREPLY=( $(compgen -W "${opts}" $extra -- ${cur}) )
}
complete -o filenames -o nospace -F _multiphaseInterFoam_ multiphaseInterFoam

_netgenNeutralToFoam_ ()
{
    local cur="${COMP_WORDS[COMP_CWORD]}"
    local prev="${COMP_WORDS[COMP_CWORD-1]}"
    local line=${COMP_LINE}
    local used=$(echo "$line" | grep -oE "\-[a-zA-Z]+ ")

    opts="-case -doc -fileHandler -help -hostRoots -noFunctionObjects -parallel -roots -srcDoc"
    for o in $used ; do opts="${opts/$o/}" ; done
    extra="-d -f"

    [ "$COMP_CWORD" = 1 ] || \
    case "$prev" in
        -case)
            opts="" ; extra="-d" ;;
        -fileHandler)
            opts="uncollated collated masterUncollated" ; extra="" ;;
        -hostRoots|-roots)
            opts="" ; extra="" ;;
       -*) ;;
        *)
            case "${COMP_WORDS[COMP_CWORD-2]}" in
                -hostRoots|-roots|-case|-fileHandler) ;;
                *) opts=""; extra="" ;;
            esac
            ;;
    esac
    COMPREPLY=( $(compgen -W "${opts}" $extra -- ${cur}) )
}
complete -o filenames -o nospace -F _netgenNeutralToFoam_ netgenNeutralToFoam

_noise_ ()
{
    local cur="${COMP_WORDS[COMP_CWORD]}"
    local prev="${COMP_WORDS[COMP_CWORD-1]}"
    local line=${COMP_LINE}
    local used=$(echo "$line" | grep -oE "\-[a-zA-Z]+ ")

    opts="-case -dict -doc -fileHandler -help -noFunctionObjects -srcDoc"
    for o in $used ; do opts="${opts/$o/}" ; done
    extra=""

    [ "$COMP_CWORD" = 1 ] || \
    case "$prev" in
        -case)
            opts="" ; extra="-d" ;;
        -dict)
            opts="" ; extra="-d -f" ;;
        -fileHandler)
            opts="uncollated collated masterUncollated" ; extra="" ;;
       *) ;;
    esac
    COMPREPLY=( $(compgen -W "${opts}" $extra -- ${cur}) )
}
complete -o filenames -o nospace -F _noise_ noise

_nonNewtonianIcoFoam_ ()
{
    local cur="${COMP_WORDS[COMP_CWORD]}"
    local prev="${COMP_WORDS[COMP_CWORD-1]}"
    local line=${COMP_LINE}
    local used=$(echo "$line" | grep -oE "\-[a-zA-Z]+ ")

    opts="-case -doc -fileHandler -help -hostRoots -listFunctionObjects -listRegisteredSwitches -listScalarBCs -listSwitches -listUnsetSwitches -listVectorBCs -noFunctionObjects -parallel -postProcess -roots -srcDoc"
    for o in $used ; do opts="${opts/$o/}" ; done
    extra=""

    [ "$COMP_CWORD" = 1 ] || \
    case "$prev" in
        -case)
            opts="" ; extra="-d" ;;
        -fileHandler)
            opts="uncollated collated masterUncollated" ; extra="" ;;
        -hostRoots|-roots)
            opts="" ; extra="" ;;
       *) ;;
    esac
    COMPREPLY=( $(compgen -W "${opts}" $extra -- ${cur}) )
}
complete -o filenames -o nospace -F _nonNewtonianIcoFoam_ nonNewtonianIcoFoam

_objToVTK_ ()
{
    local cur="${COMP_WORDS[COMP_CWORD]}"
    local prev="${COMP_WORDS[COMP_CWORD-1]}"
    local line=${COMP_LINE}
    local used=$(echo "$line" | grep -oE "\-[a-zA-Z]+ ")

    opts="-doc -help -srcDoc"
    for o in $used ; do opts="${opts/$o/}" ; done
    extra="-d -f"

    [ "$COMP_CWORD" = 1 ] || \
    case "$prev" in
       -*) ;;
        *)
            opts=""; extra=""
            ;;
    esac
    COMPREPLY=( $(compgen -W "${opts}" $extra -- ${cur}) )
}
complete -o filenames -o nospace -F _objToVTK_ objToVTK

_orientFaceZone_ ()
{
    local cur="${COMP_WORDS[COMP_CWORD]}"
    local prev="${COMP_WORDS[COMP_CWORD-1]}"
    local line=${COMP_LINE}
    local used=$(echo "$line" | grep -oE "\-[a-zA-Z]+ ")

    opts="-case -doc -fileHandler -help -hostRoots -noFunctionObjects -parallel -region -roots -srcDoc"
    for o in $used ; do opts="${opts/$o/}" ; done
    extra=""

    [ "$COMP_CWORD" = 1 ] || \
    case "$prev" in
        -case)
            opts="" ; extra="-d" ;;
        -fileHandler)
            opts="uncollated collated masterUncollated" ; extra="" ;;
        -hostRoots|-region|-roots)
            opts="" ; extra="" ;;
       *) ;;
    esac
    COMPREPLY=( $(compgen -W "${opts}" $extra -- ${cur}) )
}
complete -o filenames -o nospace -F _orientFaceZone_ orientFaceZone

_particleTracks_ ()
{
    local cur="${COMP_WORDS[COMP_CWORD]}"
    local prev="${COMP_WORDS[COMP_CWORD-1]}"
    local line=${COMP_LINE}
    local used=$(echo "$line" | grep -oE "\-[a-zA-Z]+ ")

    opts="-case -constant -doc -fileHandler -help -hostRoots -latestTime -newTimes -noFunctionObjects -noZero -parallel -region -roots -srcDoc -time"
    for o in $used ; do opts="${opts/$o/}" ; done
    extra=""

    [ "$COMP_CWORD" = 1 ] || \
    case "$prev" in
        -case)
            opts="" ; extra="-d" ;;
        -fileHandler)
            opts="uncollated collated masterUncollated" ; extra="" ;;
        -time)
            opts="$(foamListTimes -withZero 2> /dev/null)" ; extra="" ;;
        -hostRoots|-region|-roots)
            opts="" ; extra="" ;;
       *) ;;
    esac
    COMPREPLY=( $(compgen -W "${opts}" $extra -- ${cur}) )
}
complete -o filenames -o nospace -F _particleTracks_ particleTracks

_patchSummary_ ()
{
    local cur="${COMP_WORDS[COMP_CWORD]}"
    local prev="${COMP_WORDS[COMP_CWORD-1]}"
    local line=${COMP_LINE}
    local used=$(echo "$line" | grep -oE "\-[a-zA-Z]+ ")

    opts="-case -constant -doc -expand -fileHandler -help -hostRoots -latestTime -newTimes -noFunctionObjects -noZero -parallel -region -roots -srcDoc -time"
    for o in $used ; do opts="${opts/$o/}" ; done
    extra=""

    [ "$COMP_CWORD" = 1 ] || \
    case "$prev" in
        -case)
            opts="" ; extra="-d" ;;
        -fileHandler)
            opts="uncollated collated masterUncollated" ; extra="" ;;
        -time)
            opts="$(foamListTimes -withZero 2> /dev/null)" ; extra="" ;;
        -hostRoots|-region|-roots)
            opts="" ; extra="" ;;
       *) ;;
    esac
    COMPREPLY=( $(compgen -W "${opts}" $extra -- ${cur}) )
}
complete -o filenames -o nospace -F _patchSummary_ patchSummary

_pdfPlot_ ()
{
    local cur="${COMP_WORDS[COMP_CWORD]}"
    local prev="${COMP_WORDS[COMP_CWORD-1]}"
    local line=${COMP_LINE}
    local used=$(echo "$line" | grep -oE "\-[a-zA-Z]+ ")

    opts="-case -doc -fileHandler -help -hostRoots -noFunctionObjects -parallel -roots -srcDoc"
    for o in $used ; do opts="${opts/$o/}" ; done
    extra=""

    [ "$COMP_CWORD" = 1 ] || \
    case "$prev" in
        -case)
            opts="" ; extra="-d" ;;
        -fileHandler)
            opts="uncollated collated masterUncollated" ; extra="" ;;
        -hostRoots|-roots)
            opts="" ; extra="" ;;
       *) ;;
    esac
    COMPREPLY=( $(compgen -W "${opts}" $extra -- ${cur}) )
}
complete -o filenames -o nospace -F _pdfPlot_ pdfPlot

_PDRFoam_ ()
{
    local cur="${COMP_WORDS[COMP_CWORD]}"
    local prev="${COMP_WORDS[COMP_CWORD-1]}"
    local line=${COMP_LINE}
    local used=$(echo "$line" | grep -oE "\-[a-zA-Z]+ ")

    opts="-case -doc -fileHandler -help -hostRoots -listFunctionObjects -listFvOptions -listRegisteredSwitches -listScalarBCs -listSwitches -listTurbulenceModels -listUnsetSwitches -listVectorBCs -noFunctionObjects -parallel -postProcess -roots -srcDoc"
    for o in $used ; do opts="${opts/$o/}" ; done
    extra=""

    [ "$COMP_CWORD" = 1 ] || \
    case "$prev" in
        -case)
            opts="" ; extra="-d" ;;
        -fileHandler)
            opts="uncollated collated masterUncollated" ; extra="" ;;
        -hostRoots|-roots)
            opts="" ; extra="" ;;
       *) ;;
    esac
    COMPREPLY=( $(compgen -W "${opts}" $extra -- ${cur}) )
}
complete -o filenames -o nospace -F _PDRFoam_ PDRFoam

_PDRMesh_ ()
{
    local cur="${COMP_WORDS[COMP_CWORD]}"
    local prev="${COMP_WORDS[COMP_CWORD-1]}"
    local line=${COMP_LINE}
    local used=$(echo "$line" | grep -oE "\-[a-zA-Z]+ ")

    opts="-case -doc -fileHandler -help -hostRoots -noFunctionObjects -overwrite -parallel -roots -srcDoc"
    for o in $used ; do opts="${opts/$o/}" ; done
    extra=""

    [ "$COMP_CWORD" = 1 ] || \
    case "$prev" in
        -case)
            opts="" ; extra="-d" ;;
        -fileHandler)
            opts="uncollated collated masterUncollated" ; extra="" ;;
        -hostRoots|-roots)
            opts="" ; extra="" ;;
       *) ;;
    esac
    COMPREPLY=( $(compgen -W "${opts}" $extra -- ${cur}) )
}
complete -o filenames -o nospace -F _PDRMesh_ PDRMesh

_pimpleFoam_ ()
{
    local cur="${COMP_WORDS[COMP_CWORD]}"
    local prev="${COMP_WORDS[COMP_CWORD-1]}"
    local line=${COMP_LINE}
    local used=$(echo "$line" | grep -oE "\-[a-zA-Z]+ ")

    opts="-case -doc -fileHandler -help -hostRoots -listFunctionObjects -listFvOptions -listRegisteredSwitches -listScalarBCs -listSwitches -listTurbulenceModels -listUnsetSwitches -listVectorBCs -noFunctionObjects -parallel -postProcess -roots -srcDoc"
    for o in $used ; do opts="${opts/$o/}" ; done
    extra=""

    [ "$COMP_CWORD" = 1 ] || \
    case "$prev" in
        -case)
            opts="" ; extra="-d" ;;
        -fileHandler)
            opts="uncollated collated masterUncollated" ; extra="" ;;
        -hostRoots|-roots)
            opts="" ; extra="" ;;
       *) ;;
    esac
    COMPREPLY=( $(compgen -W "${opts}" $extra -- ${cur}) )
}
complete -o filenames -o nospace -F _pimpleFoam_ pimpleFoam

_pisoFoam_ ()
{
    local cur="${COMP_WORDS[COMP_CWORD]}"
    local prev="${COMP_WORDS[COMP_CWORD-1]}"
    local line=${COMP_LINE}
    local used=$(echo "$line" | grep -oE "\-[a-zA-Z]+ ")

    opts="-case -doc -fileHandler -help -hostRoots -listFunctionObjects -listFvOptions -listRegisteredSwitches -listScalarBCs -listSwitches -listTurbulenceModels -listUnsetSwitches -listVectorBCs -noFunctionObjects -parallel -postProcess -roots -srcDoc"
    for o in $used ; do opts="${opts/$o/}" ; done
    extra=""

    [ "$COMP_CWORD" = 1 ] || \
    case "$prev" in
        -case)
            opts="" ; extra="-d" ;;
        -fileHandler)
            opts="uncollated collated masterUncollated" ; extra="" ;;
        -hostRoots|-roots)
            opts="" ; extra="" ;;
       *) ;;
    esac
    COMPREPLY=( $(compgen -W "${opts}" $extra -- ${cur}) )
}
complete -o filenames -o nospace -F _pisoFoam_ pisoFoam

_plot3dToFoam_ ()
{
    local cur="${COMP_WORDS[COMP_CWORD]}"
    local prev="${COMP_WORDS[COMP_CWORD-1]}"
    local line=${COMP_LINE}
    local used=$(echo "$line" | grep -oE "\-[a-zA-Z]+ ")

    opts="-2D -case -doc -fileHandler -help -noBlank -noFunctionObjects -scale -singleBlock -srcDoc"
    for o in $used ; do opts="${opts/$o/}" ; done
    extra="-d -f"

    [ "$COMP_CWORD" = 1 ] || \
    case "$prev" in
        -case)
            opts="" ; extra="-d" ;;
        -fileHandler)
            opts="uncollated collated masterUncollated" ; extra="" ;;
        -2D|-scale)
            opts="" ; extra="" ;;
       -*) ;;
        *)
            case "${COMP_WORDS[COMP_CWORD-2]}" in
                -2D|-scale|-case|-fileHandler) ;;
                *) opts=""; extra="" ;;
            esac
            ;;
    esac
    COMPREPLY=( $(compgen -W "${opts}" $extra -- ${cur}) )
}
complete -o filenames -o nospace -F _plot3dToFoam_ plot3dToFoam

_polyDualMesh_ ()
{
    local cur="${COMP_WORDS[COMP_CWORD]}"
    local prev="${COMP_WORDS[COMP_CWORD-1]}"
    local line=${COMP_LINE}
    local used=$(echo "$line" | grep -oE "\-[a-zA-Z]+ ")

    opts="-case -concaveMultiCells -doc -doNotPreserveFaceZones -fileHandler -help -noFunctionObjects -overwrite -splitAllFaces -srcDoc"
    for o in $used ; do opts="${opts/$o/}" ; done
    extra=""

    [ "$COMP_CWORD" = 1 ] || \
    case "$prev" in
        -case)
            opts="" ; extra="-d" ;;
        -fileHandler)
            opts="uncollated collated masterUncollated" ; extra="" ;;
       *) ;;
    esac
    COMPREPLY=( $(compgen -W "${opts}" $extra -- ${cur}) )
}
complete -o filenames -o nospace -F _polyDualMesh_ polyDualMesh

_porousSimpleFoam_ ()
{
    local cur="${COMP_WORDS[COMP_CWORD]}"
    local prev="${COMP_WORDS[COMP_CWORD-1]}"
    local line=${COMP_LINE}
    local used=$(echo "$line" | grep -oE "\-[a-zA-Z]+ ")

    opts="-case -doc -fileHandler -help -hostRoots -listFunctionObjects -listFvOptions -listRegisteredSwitches -listScalarBCs -listSwitches -listTurbulenceModels -listUnsetSwitches -listVectorBCs -noFunctionObjects -parallel -postProcess -roots -srcDoc"
    for o in $used ; do opts="${opts/$o/}" ; done
    extra=""

    [ "$COMP_CWORD" = 1 ] || \
    case "$prev" in
        -case)
            opts="" ; extra="-d" ;;
        -fileHandler)
            opts="uncollated collated masterUncollated" ; extra="" ;;
        -hostRoots|-roots)
            opts="" ; extra="" ;;
       *) ;;
    esac
    COMPREPLY=( $(compgen -W "${opts}" $extra -- ${cur}) )
}
complete -o filenames -o nospace -F _porousSimpleFoam_ porousSimpleFoam

_postChannel_ ()
{
    local cur="${COMP_WORDS[COMP_CWORD]}"
    local prev="${COMP_WORDS[COMP_CWORD-1]}"
    local line=${COMP_LINE}
    local used=$(echo "$line" | grep -oE "\-[a-zA-Z]+ ")

    opts="-case -constant -doc -fileHandler -help -latestTime -newTimes -noFunctionObjects -noZero -srcDoc -time"
    for o in $used ; do opts="${opts/$o/}" ; done
    extra=""

    [ "$COMP_CWORD" = 1 ] || \
    case "$prev" in
        -case)
            opts="" ; extra="-d" ;;
        -fileHandler)
            opts="uncollated collated masterUncollated" ; extra="" ;;
        -time)
            opts="$(foamListTimes -withZero 2> /dev/null)" ; extra="" ;;
       *) ;;
    esac
    COMPREPLY=( $(compgen -W "${opts}" $extra -- ${cur}) )
}
complete -o filenames -o nospace -F _postChannel_ postChannel

_postProcess_ ()
{
    local cur="${COMP_WORDS[COMP_CWORD]}"
    local prev="${COMP_WORDS[COMP_CWORD-1]}"
    local line=${COMP_LINE}
    local used=$(echo "$line" | grep -oE "\-[a-zA-Z]+ ")

    opts="-case -constant -dict -doc -field -fields -fileHandler -func -funcs -help -hostRoots -latestTime -list -newTimes -noFunctionObjects -noZero -parallel -region -roots -srcDoc -time"
    for o in $used ; do opts="${opts/$o/}" ; done
    extra=""

    [ "$COMP_CWORD" = 1 ] || \
    case "$prev" in
        -case)
            opts="" ; extra="-d" ;;
        -dict)
            opts="" ; extra="-d -f" ;;
        -fileHandler)
            opts="uncollated collated masterUncollated" ; extra="" ;;
        -time)
            opts="$(foamListTimes -withZero 2> /dev/null)" ; extra="" ;;
        -field|-fields|-func|-funcs|-hostRoots|-region|-roots)
            opts="" ; extra="" ;;
       *) ;;
    esac
    COMPREPLY=( $(compgen -W "${opts}" $extra -- ${cur}) )
}
complete -o filenames -o nospace -F _postProcess_ postProcess

_potentialFoam_ ()
{
    local cur="${COMP_WORDS[COMP_CWORD]}"
    local prev="${COMP_WORDS[COMP_CWORD-1]}"
    local line=${COMP_LINE}
    local used=$(echo "$line" | grep -oE "\-[a-zA-Z]+ ")

    opts="-case -doc -fileHandler -help -hostRoots -initialiseUBCs -listFunctionObjects -listRegisteredSwitches -listScalarBCs -listSwitches -listUnsetSwitches -listVectorBCs -noFunctionObjects -parallel -pName -roots -srcDoc -withFunctionObjects -writep -writePhi"
    for o in $used ; do opts="${opts/$o/}" ; done
    extra=""

    [ "$COMP_CWORD" = 1 ] || \
    case "$prev" in
        -case)
            opts="" ; extra="-d" ;;
        -fileHandler)
            opts="uncollated collated masterUncollated" ; extra="" ;;
        -hostRoots|-pName|-roots)
            opts="" ; extra="" ;;
       *) ;;
    esac
    COMPREPLY=( $(compgen -W "${opts}" $extra -- ${cur}) )
}
complete -o filenames -o nospace -F _potentialFoam_ potentialFoam

_potentialFreeSurfaceDyMFoam_ ()
{
    local cur="${COMP_WORDS[COMP_CWORD]}"
    local prev="${COMP_WORDS[COMP_CWORD-1]}"
    local line=${COMP_LINE}
    local used=$(echo "$line" | grep -oE "\-[a-zA-Z]+ ")

    opts="-case -doc -fileHandler -help -hostRoots -listFunctionObjects -listFvOptions -listRegisteredSwitches -listScalarBCs -listSwitches -listTurbulenceModels -listUnsetSwitches -listVectorBCs -noFunctionObjects -parallel -postProcess -roots -srcDoc"
    for o in $used ; do opts="${opts/$o/}" ; done
    extra=""

    [ "$COMP_CWORD" = 1 ] || \
    case "$prev" in
        -case)
            opts="" ; extra="-d" ;;
        -fileHandler)
            opts="uncollated collated masterUncollated" ; extra="" ;;
        -hostRoots|-roots)
            opts="" ; extra="" ;;
       *) ;;
    esac
    COMPREPLY=( $(compgen -W "${opts}" $extra -- ${cur}) )
}
complete -o filenames -o nospace -F _potentialFreeSurfaceDyMFoam_ potentialFreeSurfaceDyMFoam

_potentialFreeSurfaceFoam_ ()
{
    local cur="${COMP_WORDS[COMP_CWORD]}"
    local prev="${COMP_WORDS[COMP_CWORD-1]}"
    local line=${COMP_LINE}
    local used=$(echo "$line" | grep -oE "\-[a-zA-Z]+ ")

    opts="-case -doc -fileHandler -help -hostRoots -listFunctionObjects -listFvOptions -listRegisteredSwitches -listScalarBCs -listSwitches -listTurbulenceModels -listUnsetSwitches -listVectorBCs -noFunctionObjects -parallel -postProcess -roots -srcDoc"
    for o in $used ; do opts="${opts/$o/}" ; done
    extra=""

    [ "$COMP_CWORD" = 1 ] || \
    case "$prev" in
        -case)
            opts="" ; extra="-d" ;;
        -fileHandler)
            opts="uncollated collated masterUncollated" ; extra="" ;;
        -hostRoots|-roots)
            opts="" ; extra="" ;;
       *) ;;
    esac
    COMPREPLY=( $(compgen -W "${opts}" $extra -- ${cur}) )
}
complete -o filenames -o nospace -F _potentialFreeSurfaceFoam_ potentialFreeSurfaceFoam

_reactingFoam_ ()
{
    local cur="${COMP_WORDS[COMP_CWORD]}"
    local prev="${COMP_WORDS[COMP_CWORD-1]}"
    local line=${COMP_LINE}
    local used=$(echo "$line" | grep -oE "\-[a-zA-Z]+ ")

    opts="-case -doc -fileHandler -help -hostRoots -listFunctionObjects -listFvOptions -listRegisteredSwitches -listScalarBCs -listSwitches -listTurbulenceModels -listUnsetSwitches -listVectorBCs -noFunctionObjects -parallel -postProcess -roots -srcDoc"
    for o in $used ; do opts="${opts/$o/}" ; done
    extra=""

    [ "$COMP_CWORD" = 1 ] || \
    case "$prev" in
        -case)
            opts="" ; extra="-d" ;;
        -fileHandler)
            opts="uncollated collated masterUncollated" ; extra="" ;;
        -hostRoots|-roots)
            opts="" ; extra="" ;;
       *) ;;
    esac
    COMPREPLY=( $(compgen -W "${opts}" $extra -- ${cur}) )
}
complete -o filenames -o nospace -F _reactingFoam_ reactingFoam

_reactingMultiphaseEulerFoam_ ()
{
    local cur="${COMP_WORDS[COMP_CWORD]}"
    local prev="${COMP_WORDS[COMP_CWORD-1]}"
    local line=${COMP_LINE}
    local used=$(echo "$line" | grep -oE "\-[a-zA-Z]+ ")

    opts="-case -doc -fileHandler -help -hostRoots -listFunctionObjects -listFvOptions -listRegisteredSwitches -listScalarBCs -listSwitches -listUnsetSwitches -listVectorBCs -noFunctionObjects -parallel -postProcess -roots -srcDoc"
    for o in $used ; do opts="${opts/$o/}" ; done
    extra=""

    [ "$COMP_CWORD" = 1 ] || \
    case "$prev" in
        -case)
            opts="" ; extra="-d" ;;
        -fileHandler)
            opts="uncollated collated masterUncollated" ; extra="" ;;
        -hostRoots|-roots)
            opts="" ; extra="" ;;
       *) ;;
    esac
    COMPREPLY=( $(compgen -W "${opts}" $extra -- ${cur}) )
}
complete -o filenames -o nospace -F _reactingMultiphaseEulerFoam_ reactingMultiphaseEulerFoam

_reactingParcelFoam_ ()
{
    local cur="${COMP_WORDS[COMP_CWORD]}"
    local prev="${COMP_WORDS[COMP_CWORD-1]}"
    local line=${COMP_LINE}
    local used=$(echo "$line" | grep -oE "\-[a-zA-Z]+ ")

    opts="-case -doc -fileHandler -help -hostRoots -listFunctionObjects -listFvOptions -listRegisteredSwitches -listScalarBCs -listSwitches -listTurbulenceModels -listUnsetSwitches -listVectorBCs -noFunctionObjects -parallel -postProcess -roots -srcDoc"
    for o in $used ; do opts="${opts/$o/}" ; done
    extra=""

    [ "$COMP_CWORD" = 1 ] || \
    case "$prev" in
        -case)
            opts="" ; extra="-d" ;;
        -fileHandler)
            opts="uncollated collated masterUncollated" ; extra="" ;;
        -hostRoots|-roots)
            opts="" ; extra="" ;;
       *) ;;
    esac
    COMPREPLY=( $(compgen -W "${opts}" $extra -- ${cur}) )
}
complete -o filenames -o nospace -F _reactingParcelFoam_ reactingParcelFoam

_reactingTwoPhaseEulerFoam_ ()
{
    local cur="${COMP_WORDS[COMP_CWORD]}"
    local prev="${COMP_WORDS[COMP_CWORD-1]}"
    local line=${COMP_LINE}
    local used=$(echo "$line" | grep -oE "\-[a-zA-Z]+ ")

    opts="-case -doc -fileHandler -help -hostRoots -listFunctionObjects -listFvOptions -listRegisteredSwitches -listScalarBCs -listSwitches -listUnsetSwitches -listVectorBCs -noFunctionObjects -parallel -postProcess -roots -srcDoc"
    for o in $used ; do opts="${opts/$o/}" ; done
    extra=""

    [ "$COMP_CWORD" = 1 ] || \
    case "$prev" in
        -case)
            opts="" ; extra="-d" ;;
        -fileHandler)
            opts="uncollated collated masterUncollated" ; extra="" ;;
        -hostRoots|-roots)
            opts="" ; extra="" ;;
       *) ;;
    esac
    COMPREPLY=( $(compgen -W "${opts}" $extra -- ${cur}) )
}
complete -o filenames -o nospace -F _reactingTwoPhaseEulerFoam_ reactingTwoPhaseEulerFoam

_reconstructPar_ ()
{
    local cur="${COMP_WORDS[COMP_CWORD]}"
    local prev="${COMP_WORDS[COMP_CWORD-1]}"
    local line=${COMP_LINE}
    local used=$(echo "$line" | grep -oE "\-[a-zA-Z]+ ")

    opts="- -allRegions -case -constant -doc -fields -fileHandler -help -lagrangianFields -latestTime -newTimes -noFields -noFunctionObjects -noLagrangian -noSets -noZero -region -srcDoc -time -withZero"
    for o in $used ; do opts="${opts/$o/}" ; done
    extra=""

    [ "$COMP_CWORD" = 1 ] || \
    case "$prev" in
        -case)
            opts="" ; extra="-d" ;;
        -fileHandler)
            opts="uncollated collated masterUncollated" ; extra="" ;;
        -time)
            opts="$(foamListTimes -withZero 2> /dev/null)" ; extra="" ;;
        -fields|-lagrangianFields|-region)
            opts="" ; extra="" ;;
       *) ;;
    esac
    COMPREPLY=( $(compgen -W "${opts}" $extra -- ${cur}) )
}
complete -o filenames -o nospace -F _reconstructPar_ reconstructPar

_reconstructParMesh_ ()
{
    local cur="${COMP_WORDS[COMP_CWORD]}"
    local prev="${COMP_WORDS[COMP_CWORD-1]}"
    local line=${COMP_LINE}
    local used=$(echo "$line" | grep -oE "\-[a-zA-Z]+ ")

    opts="-allRegions -case -cellDist -constant -doc -fileHandler -fullMatch -help -latestTime -mergeTol -newTimes -noFunctionObjects -noZero -region -srcDoc -time -withZero"
    for o in $used ; do opts="${opts/$o/}" ; done
    extra=""

    [ "$COMP_CWORD" = 1 ] || \
    case "$prev" in
        -case)
            opts="" ; extra="-d" ;;
        -fileHandler)
            opts="uncollated collated masterUncollated" ; extra="" ;;
        -time)
            opts="$(foamListTimes -withZero 2> /dev/null)" ; extra="" ;;
        -mergeTol|-region)
            opts="" ; extra="" ;;
       *) ;;
    esac
    COMPREPLY=( $(compgen -W "${opts}" $extra -- ${cur}) )
}
complete -o filenames -o nospace -F _reconstructParMesh_ reconstructParMesh

_redistributePar_ ()
{
    local cur="${COMP_WORDS[COMP_CWORD]}"
    local prev="${COMP_WORDS[COMP_CWORD-1]}"
    local line=${COMP_LINE}
    local used=$(echo "$line" | grep -oE "\-[a-zA-Z]+ ")

    opts="-case -constant -doc -fileHandler -help -hostRoots -latestTime -mergeTol -newTimes -noFunctionObjects -noZero -overwrite -parallel -region -roots -srcDoc -time"
    for o in $used ; do opts="${opts/$o/}" ; done
    extra=""

    [ "$COMP_CWORD" = 1 ] || \
    case "$prev" in
        -case)
            opts="" ; extra="-d" ;;
        -fileHandler)
            opts="uncollated collated masterUncollated" ; extra="" ;;
        -time)
            opts="$(foamListTimes -withZero 2> /dev/null)" ; extra="" ;;
        -hostRoots|-mergeTol|-region|-roots)
            opts="" ; extra="" ;;
       *) ;;
    esac
    COMPREPLY=( $(compgen -W "${opts}" $extra -- ${cur}) )
}
complete -o filenames -o nospace -F _redistributePar_ redistributePar

_refineHexMesh_ ()
{
    local cur="${COMP_WORDS[COMP_CWORD]}"
    local prev="${COMP_WORDS[COMP_CWORD-1]}"
    local line=${COMP_LINE}
    local used=$(echo "$line" | grep -oE "\-[a-zA-Z]+ ")

    opts="-case -doc -fileHandler -help -hostRoots -minSet -noFunctionObjects -overwrite -parallel -region -roots -srcDoc"
    for o in $used ; do opts="${opts/$o/}" ; done
    extra=""

    [ "$COMP_CWORD" = 1 ] || \
    case "$prev" in
        -case)
            opts="" ; extra="-d" ;;
        -fileHandler)
            opts="uncollated collated masterUncollated" ; extra="" ;;
        -hostRoots|-region|-roots)
            opts="" ; extra="" ;;
       *) ;;
    esac
    COMPREPLY=( $(compgen -W "${opts}" $extra -- ${cur}) )
}
complete -o filenames -o nospace -F _refineHexMesh_ refineHexMesh

_refinementLevel_ ()
{
    local cur="${COMP_WORDS[COMP_CWORD]}"
    local prev="${COMP_WORDS[COMP_CWORD-1]}"
    local line=${COMP_LINE}
    local used=$(echo "$line" | grep -oE "\-[a-zA-Z]+ ")

    opts="-case -doc -fileHandler -help -hostRoots -noFunctionObjects -parallel -readLevel -roots -srcDoc"
    for o in $used ; do opts="${opts/$o/}" ; done
    extra=""

    [ "$COMP_CWORD" = 1 ] || \
    case "$prev" in
        -case)
            opts="" ; extra="-d" ;;
        -fileHandler)
            opts="uncollated collated masterUncollated" ; extra="" ;;
        -hostRoots|-roots)
            opts="" ; extra="" ;;
       *) ;;
    esac
    COMPREPLY=( $(compgen -W "${opts}" $extra -- ${cur}) )
}
complete -o filenames -o nospace -F _refinementLevel_ refinementLevel

_refineMesh_ ()
{
    local cur="${COMP_WORDS[COMP_CWORD]}"
    local prev="${COMP_WORDS[COMP_CWORD-1]}"
    local line=${COMP_LINE}
    local used=$(echo "$line" | grep -oE "\-[a-zA-Z]+ ")

    opts="-all -case -dict -doc -fileHandler -help -hostRoots -noFunctionObjects -overwrite -parallel -region -roots -srcDoc"
    for o in $used ; do opts="${opts/$o/}" ; done
    extra=""

    [ "$COMP_CWORD" = 1 ] || \
    case "$prev" in
        -case)
            opts="" ; extra="-d" ;;
        -dict)
            opts="" ; extra="-d -f" ;;
        -fileHandler)
            opts="uncollated collated masterUncollated" ; extra="" ;;
        -hostRoots|-region|-roots)
            opts="" ; extra="" ;;
       *) ;;
    esac
    COMPREPLY=( $(compgen -W "${opts}" $extra -- ${cur}) )
}
complete -o filenames -o nospace -F _refineMesh_ refineMesh

_refineWallLayer_ ()
{
    local cur="${COMP_WORDS[COMP_CWORD]}"
    local prev="${COMP_WORDS[COMP_CWORD-1]}"
    local line=${COMP_LINE}
    local used=$(echo "$line" | grep -oE "\-[a-zA-Z]+ ")

    opts="-case -doc -fileHandler -help -noFunctionObjects -overwrite -srcDoc -useSet"
    for o in $used ; do opts="${opts/$o/}" ; done
    extra=""

    [ "$COMP_CWORD" = 1 ] || \
    case "$prev" in
        -case)
            opts="" ; extra="-d" ;;
        -fileHandler)
            opts="uncollated collated masterUncollated" ; extra="" ;;
        -useSet)
            opts="" ; extra="" ;;
       *) ;;
    esac
    COMPREPLY=( $(compgen -W "${opts}" $extra -- ${cur}) )
}
complete -o filenames -o nospace -F _refineWallLayer_ refineWallLayer

_removeFaces_ ()
{
    local cur="${COMP_WORDS[COMP_CWORD]}"
    local prev="${COMP_WORDS[COMP_CWORD-1]}"
    local line=${COMP_LINE}
    local used=$(echo "$line" | grep -oE "\-[a-zA-Z]+ ")

    opts="-case -doc -fileHandler -help -hostRoots -noFunctionObjects -overwrite -parallel -roots -srcDoc"
    for o in $used ; do opts="${opts/$o/}" ; done
    extra=""

    [ "$COMP_CWORD" = 1 ] || \
    case "$prev" in
        -case)
            opts="" ; extra="-d" ;;
        -fileHandler)
            opts="uncollated collated masterUncollated" ; extra="" ;;
        -hostRoots|-roots)
            opts="" ; extra="" ;;
       *) ;;
    esac
    COMPREPLY=( $(compgen -W "${opts}" $extra -- ${cur}) )
}
complete -o filenames -o nospace -F _removeFaces_ removeFaces

_renumberMesh_ ()
{
    local cur="${COMP_WORDS[COMP_CWORD]}"
    local prev="${COMP_WORDS[COMP_CWORD-1]}"
    local line=${COMP_LINE}
    local used=$(echo "$line" | grep -oE "\-[a-zA-Z]+ ")

    opts="-case -constant -dict -doc -fileHandler -frontWidth -help -hostRoots -latestTime -noFields -noFunctionObjects -noZero -overwrite -parallel -region -roots -srcDoc -time"
    for o in $used ; do opts="${opts/$o/}" ; done
    extra=""

    [ "$COMP_CWORD" = 1 ] || \
    case "$prev" in
        -case)
            opts="" ; extra="-d" ;;
        -dict)
            opts="" ; extra="-d -f" ;;
        -fileHandler)
            opts="uncollated collated masterUncollated" ; extra="" ;;
        -hostRoots|-region|-roots|-time)
            opts="" ; extra="" ;;
       *) ;;
    esac
    COMPREPLY=( $(compgen -W "${opts}" $extra -- ${cur}) )
}
complete -o filenames -o nospace -F _renumberMesh_ renumberMesh

_rhoCentralDyMFoam_ ()
{
    local cur="${COMP_WORDS[COMP_CWORD]}"
    local prev="${COMP_WORDS[COMP_CWORD-1]}"
    local line=${COMP_LINE}
    local used=$(echo "$line" | grep -oE "\-[a-zA-Z]+ ")

    opts="-case -doc -fileHandler -help -hostRoots -listFunctionObjects -listRegisteredSwitches -listScalarBCs -listSwitches -listTurbulenceModels -listUnsetSwitches -listVectorBCs -noFunctionObjects -parallel -postProcess -roots -srcDoc"
    for o in $used ; do opts="${opts/$o/}" ; done
    extra=""

    [ "$COMP_CWORD" = 1 ] || \
    case "$prev" in
        -case)
            opts="" ; extra="-d" ;;
        -fileHandler)
            opts="uncollated collated masterUncollated" ; extra="" ;;
        -hostRoots|-roots)
            opts="" ; extra="" ;;
       *) ;;
    esac
    COMPREPLY=( $(compgen -W "${opts}" $extra -- ${cur}) )
}
complete -o filenames -o nospace -F _rhoCentralDyMFoam_ rhoCentralDyMFoam

_rhoCentralFoam_ ()
{
    local cur="${COMP_WORDS[COMP_CWORD]}"
    local prev="${COMP_WORDS[COMP_CWORD-1]}"
    local line=${COMP_LINE}
    local used=$(echo "$line" | grep -oE "\-[a-zA-Z]+ ")

    opts="-case -doc -fileHandler -help -hostRoots -listFunctionObjects -listRegisteredSwitches -listScalarBCs -listSwitches -listTurbulenceModels -listUnsetSwitches -listVectorBCs -noFunctionObjects -parallel -postProcess -roots -srcDoc"
    for o in $used ; do opts="${opts/$o/}" ; done
    extra=""

    [ "$COMP_CWORD" = 1 ] || \
    case "$prev" in
        -case)
            opts="" ; extra="-d" ;;
        -fileHandler)
            opts="uncollated collated masterUncollated" ; extra="" ;;
        -hostRoots|-roots)
            opts="" ; extra="" ;;
       *) ;;
    esac
    COMPREPLY=( $(compgen -W "${opts}" $extra -- ${cur}) )
}
complete -o filenames -o nospace -F _rhoCentralFoam_ rhoCentralFoam

_rhoPimpleFoam_ ()
{
    local cur="${COMP_WORDS[COMP_CWORD]}"
    local prev="${COMP_WORDS[COMP_CWORD-1]}"
    local line=${COMP_LINE}
    local used=$(echo "$line" | grep -oE "\-[a-zA-Z]+ ")

    opts="-case -doc -fileHandler -help -hostRoots -listFunctionObjects -listFvOptions -listRegisteredSwitches -listScalarBCs -listSwitches -listTurbulenceModels -listUnsetSwitches -listVectorBCs -noFunctionObjects -parallel -postProcess -roots -srcDoc"
    for o in $used ; do opts="${opts/$o/}" ; done
    extra=""

    [ "$COMP_CWORD" = 1 ] || \
    case "$prev" in
        -case)
            opts="" ; extra="-d" ;;
        -fileHandler)
            opts="uncollated collated masterUncollated" ; extra="" ;;
        -hostRoots|-roots)
            opts="" ; extra="" ;;
       *) ;;
    esac
    COMPREPLY=( $(compgen -W "${opts}" $extra -- ${cur}) )
}
complete -o filenames -o nospace -F _rhoPimpleFoam_ rhoPimpleFoam

_rhoPorousSimpleFoam_ ()
{
    local cur="${COMP_WORDS[COMP_CWORD]}"
    local prev="${COMP_WORDS[COMP_CWORD-1]}"
    local line=${COMP_LINE}
    local used=$(echo "$line" | grep -oE "\-[a-zA-Z]+ ")

    opts="-case -doc -fileHandler -help -hostRoots -listFunctionObjects -listFvOptions -listRegisteredSwitches -listScalarBCs -listSwitches -listTurbulenceModels -listUnsetSwitches -listVectorBCs -noFunctionObjects -parallel -postProcess -roots -srcDoc"
    for o in $used ; do opts="${opts/$o/}" ; done
    extra=""

    [ "$COMP_CWORD" = 1 ] || \
    case "$prev" in
        -case)
            opts="" ; extra="-d" ;;
        -fileHandler)
            opts="uncollated collated masterUncollated" ; extra="" ;;
        -hostRoots|-roots)
            opts="" ; extra="" ;;
       *) ;;
    esac
    COMPREPLY=( $(compgen -W "${opts}" $extra -- ${cur}) )
}
complete -o filenames -o nospace -F _rhoPorousSimpleFoam_ rhoPorousSimpleFoam

_rhoReactingBuoyantFoam_ ()
{
    local cur="${COMP_WORDS[COMP_CWORD]}"
    local prev="${COMP_WORDS[COMP_CWORD-1]}"
    local line=${COMP_LINE}
    local used=$(echo "$line" | grep -oE "\-[a-zA-Z]+ ")

    opts="-case -doc -fileHandler -help -hostRoots -listFunctionObjects -listFvOptions -listRegisteredSwitches -listScalarBCs -listSwitches -listTurbulenceModels -listUnsetSwitches -listVectorBCs -noFunctionObjects -parallel -postProcess -roots -srcDoc"
    for o in $used ; do opts="${opts/$o/}" ; done
    extra=""

    [ "$COMP_CWORD" = 1 ] || \
    case "$prev" in
        -case)
            opts="" ; extra="-d" ;;
        -fileHandler)
            opts="uncollated collated masterUncollated" ; extra="" ;;
        -hostRoots|-roots)
            opts="" ; extra="" ;;
       *) ;;
    esac
    COMPREPLY=( $(compgen -W "${opts}" $extra -- ${cur}) )
}
complete -o filenames -o nospace -F _rhoReactingBuoyantFoam_ rhoReactingBuoyantFoam

_rhoReactingFoam_ ()
{
    local cur="${COMP_WORDS[COMP_CWORD]}"
    local prev="${COMP_WORDS[COMP_CWORD-1]}"
    local line=${COMP_LINE}
    local used=$(echo "$line" | grep -oE "\-[a-zA-Z]+ ")

    opts="-case -doc -fileHandler -help -hostRoots -listFunctionObjects -listFvOptions -listRegisteredSwitches -listScalarBCs -listSwitches -listTurbulenceModels -listUnsetSwitches -listVectorBCs -noFunctionObjects -parallel -postProcess -roots -srcDoc"
    for o in $used ; do opts="${opts/$o/}" ; done
    extra=""

    [ "$COMP_CWORD" = 1 ] || \
    case "$prev" in
        -case)
            opts="" ; extra="-d" ;;
        -fileHandler)
            opts="uncollated collated masterUncollated" ; extra="" ;;
        -hostRoots|-roots)
            opts="" ; extra="" ;;
       *) ;;
    esac
    COMPREPLY=( $(compgen -W "${opts}" $extra -- ${cur}) )
}
complete -o filenames -o nospace -F _rhoReactingFoam_ rhoReactingFoam

_rhoSimpleFoam_ ()
{
    local cur="${COMP_WORDS[COMP_CWORD]}"
    local prev="${COMP_WORDS[COMP_CWORD-1]}"
    local line=${COMP_LINE}
    local used=$(echo "$line" | grep -oE "\-[a-zA-Z]+ ")

    opts="-case -doc -fileHandler -help -hostRoots -listFunctionObjects -listFvOptions -listRegisteredSwitches -listScalarBCs -listSwitches -listTurbulenceModels -listUnsetSwitches -listVectorBCs -noFunctionObjects -parallel -postProcess -roots -srcDoc"
    for o in $used ; do opts="${opts/$o/}" ; done
    extra=""

    [ "$COMP_CWORD" = 1 ] || \
    case "$prev" in
        -case)
            opts="" ; extra="-d" ;;
        -fileHandler)
            opts="uncollated collated masterUncollated" ; extra="" ;;
        -hostRoots|-roots)
            opts="" ; extra="" ;;
       *) ;;
    esac
    COMPREPLY=( $(compgen -W "${opts}" $extra -- ${cur}) )
}
complete -o filenames -o nospace -F _rhoSimpleFoam_ rhoSimpleFoam

_rotateMesh_ ()
{
    local cur="${COMP_WORDS[COMP_CWORD]}"
    local prev="${COMP_WORDS[COMP_CWORD-1]}"
    local line=${COMP_LINE}
    local used=$(echo "$line" | grep -oE "\-[a-zA-Z]+ ")

    opts="-case -constant -doc -fileHandler -help -hostRoots -latestTime -newTimes -noFunctionObjects -noZero -parallel -roots -srcDoc -time"
    for o in $used ; do opts="${opts/$o/}" ; done
    extra=""

    [ "$COMP_CWORD" = 1 ] || \
    case "$prev" in
        -case)
            opts="" ; extra="-d" ;;
        -fileHandler)
            opts="uncollated collated masterUncollated" ; extra="" ;;
        -time)
            opts="$(foamListTimes -withZero 2> /dev/null)" ; extra="" ;;
        -hostRoots|-roots)
            opts="" ; extra="" ;;
       *) ;;
    esac
    COMPREPLY=( $(compgen -W "${opts}" $extra -- ${cur}) )
}
complete -o filenames -o nospace -F _rotateMesh_ rotateMesh

_sammToFoam_ ()
{
    local cur="${COMP_WORDS[COMP_CWORD]}"
    local prev="${COMP_WORDS[COMP_CWORD-1]}"
    local line=${COMP_LINE}
    local used=$(echo "$line" | grep -oE "\-[a-zA-Z]+ ")

    opts="-case -doc -fileHandler -help -noFunctionObjects -scale -srcDoc"
    for o in $used ; do opts="${opts/$o/}" ; done
    extra=""

    [ "$COMP_CWORD" = 1 ] || \
    case "$prev" in
        -case)
            opts="" ; extra="-d" ;;
        -fileHandler)
            opts="uncollated collated masterUncollated" ; extra="" ;;
        -scale)
            opts="" ; extra="" ;;
       *) ;;
    esac
    COMPREPLY=( $(compgen -W "${opts}" $extra -- ${cur}) )
}
complete -o filenames -o nospace -F _sammToFoam_ sammToFoam

_scalarTransportFoam_ ()
{
    local cur="${COMP_WORDS[COMP_CWORD]}"
    local prev="${COMP_WORDS[COMP_CWORD-1]}"
    local line=${COMP_LINE}
    local used=$(echo "$line" | grep -oE "\-[a-zA-Z]+ ")

    opts="-case -doc -fileHandler -help -hostRoots -listFunctionObjects -listFvOptions -listRegisteredSwitches -listScalarBCs -listSwitches -listUnsetSwitches -listVectorBCs -noFunctionObjects -parallel -roots -srcDoc"
    for o in $used ; do opts="${opts/$o/}" ; done
    extra=""

    [ "$COMP_CWORD" = 1 ] || \
    case "$prev" in
        -case)
            opts="" ; extra="-d" ;;
        -fileHandler)
            opts="uncollated collated masterUncollated" ; extra="" ;;
        -hostRoots|-roots)
            opts="" ; extra="" ;;
       *) ;;
    esac
    COMPREPLY=( $(compgen -W "${opts}" $extra -- ${cur}) )
}
complete -o filenames -o nospace -F _scalarTransportFoam_ scalarTransportFoam

_selectCells_ ()
{
    local cur="${COMP_WORDS[COMP_CWORD]}"
    local prev="${COMP_WORDS[COMP_CWORD-1]}"
    local line=${COMP_LINE}
    local used=$(echo "$line" | grep -oE "\-[a-zA-Z]+ ")

    opts="-case -doc -fileHandler -help -noFunctionObjects -srcDoc"
    for o in $used ; do opts="${opts/$o/}" ; done
    extra=""

    [ "$COMP_CWORD" = 1 ] || \
    case "$prev" in
        -case)
            opts="" ; extra="-d" ;;
        -fileHandler)
            opts="uncollated collated masterUncollated" ; extra="" ;;
       *) ;;
    esac
    COMPREPLY=( $(compgen -W "${opts}" $extra -- ${cur}) )
}
complete -o filenames -o nospace -F _selectCells_ selectCells

_setFields_ ()
{
    local cur="${COMP_WORDS[COMP_CWORD]}"
    local prev="${COMP_WORDS[COMP_CWORD-1]}"
    local line=${COMP_LINE}
    local used=$(echo "$line" | grep -oE "\-[a-zA-Z]+ ")

    opts="-case -dict -doc -fileHandler -help -hostRoots -noFunctionObjects -parallel -region -roots -srcDoc"
    for o in $used ; do opts="${opts/$o/}" ; done
    extra=""

    [ "$COMP_CWORD" = 1 ] || \
    case "$prev" in
        -case)
            opts="" ; extra="-d" ;;
        -dict)
            opts="" ; extra="-d -f" ;;
        -fileHandler)
            opts="uncollated collated masterUncollated" ; extra="" ;;
        -hostRoots|-region|-roots)
            opts="" ; extra="" ;;
       *) ;;
    esac
    COMPREPLY=( $(compgen -W "${opts}" $extra -- ${cur}) )
}
complete -o filenames -o nospace -F _setFields_ setFields

_setSet_ ()
{
    local cur="${COMP_WORDS[COMP_CWORD]}"
    local prev="${COMP_WORDS[COMP_CWORD-1]}"
    local line=${COMP_LINE}
    local used=$(echo "$line" | grep -oE "\-[a-zA-Z]+ ")

    opts="-batch -case -constant -doc -fileHandler -help -hostRoots -latestTime -loop -newTimes -noFunctionObjects -noSync -noVTK -noZero -parallel -region -roots -srcDoc -time"
    for o in $used ; do opts="${opts/$o/}" ; done
    extra=""

    [ "$COMP_CWORD" = 1 ] || \
    case "$prev" in
        -case)
            opts="" ; extra="-d" ;;
        -batch)
            opts="" ; extra="-d -f" ;;
        -fileHandler)
            opts="uncollated collated masterUncollated" ; extra="" ;;
        -time)
            opts="$(foamListTimes -withZero 2> /dev/null)" ; extra="" ;;
        -hostRoots|-region|-roots)
            opts="" ; extra="" ;;
       *) ;;
    esac
    COMPREPLY=( $(compgen -W "${opts}" $extra -- ${cur}) )
}
complete -o filenames -o nospace -F _setSet_ setSet

_setsToZones_ ()
{
    local cur="${COMP_WORDS[COMP_CWORD]}"
    local prev="${COMP_WORDS[COMP_CWORD-1]}"
    local line=${COMP_LINE}
    local used=$(echo "$line" | grep -oE "\-[a-zA-Z]+ ")

    opts="-case -constant -doc -fileHandler -help -hostRoots -latestTime -newTimes -noFlipMap -noFunctionObjects -noZero -parallel -region -roots -srcDoc -time"
    for o in $used ; do opts="${opts/$o/}" ; done
    extra=""

    [ "$COMP_CWORD" = 1 ] || \
    case "$prev" in
        -case)
            opts="" ; extra="-d" ;;
        -fileHandler)
            opts="uncollated collated masterUncollated" ; extra="" ;;
        -hostRoots|-region|-roots|-time)
            opts="" ; extra="" ;;
       *) ;;
    esac
    COMPREPLY=( $(compgen -W "${opts}" $extra -- ${cur}) )
}
complete -o filenames -o nospace -F _setsToZones_ setsToZones

_setWaves_ ()
{
    local cur="${COMP_WORDS[COMP_CWORD]}"
    local prev="${COMP_WORDS[COMP_CWORD-1]}"
    local line=${COMP_LINE}
    local used=$(echo "$line" | grep -oE "\-[a-zA-Z]+ ")

    opts="-alpha -case -doc -fileHandler -help -hostRoots -latestTime -newTimes -noFunctionObjects -noZero -parallel -roots -srcDoc -time -U"
    for o in $used ; do opts="${opts/$o/}" ; done
    extra=""

    [ "$COMP_CWORD" = 1 ] || \
    case "$prev" in
        -case)
            opts="" ; extra="-d" ;;
        -fileHandler)
            opts="uncollated collated masterUncollated" ; extra="" ;;
        -time)
            opts="$(foamListTimes -withZero 2> /dev/null)" ; extra="" ;;
        -U|-alpha|-hostRoots|-roots)
            opts="" ; extra="" ;;
       *) ;;
    esac
    COMPREPLY=( $(compgen -W "${opts}" $extra -- ${cur}) )
}
complete -o filenames -o nospace -F _setWaves_ setWaves

_shallowWaterFoam_ ()
{
    local cur="${COMP_WORDS[COMP_CWORD]}"
    local prev="${COMP_WORDS[COMP_CWORD-1]}"
    local line=${COMP_LINE}
    local used=$(echo "$line" | grep -oE "\-[a-zA-Z]+ ")

    opts="-case -doc -fileHandler -help -hostRoots -listFunctionObjects -listRegisteredSwitches -listScalarBCs -listSwitches -listUnsetSwitches -listVectorBCs -noFunctionObjects -parallel -postProcess -roots -srcDoc"
    for o in $used ; do opts="${opts/$o/}" ; done
    extra=""

    [ "$COMP_CWORD" = 1 ] || \
    case "$prev" in
        -case)
            opts="" ; extra="-d" ;;
        -fileHandler)
            opts="uncollated collated masterUncollated" ; extra="" ;;
        -hostRoots|-roots)
            opts="" ; extra="" ;;
       *) ;;
    esac
    COMPREPLY=( $(compgen -W "${opts}" $extra -- ${cur}) )
}
complete -o filenames -o nospace -F _shallowWaterFoam_ shallowWaterFoam

_simpleFoam_ ()
{
    local cur="${COMP_WORDS[COMP_CWORD]}"
    local prev="${COMP_WORDS[COMP_CWORD-1]}"
    local line=${COMP_LINE}
    local used=$(echo "$line" | grep -oE "\-[a-zA-Z]+ ")

    opts="-case -doc -fileHandler -help -hostRoots -listFunctionObjects -listFvOptions -listRegisteredSwitches -listScalarBCs -listSwitches -listTurbulenceModels -listUnsetSwitches -listVectorBCs -noFunctionObjects -parallel -postProcess -roots -srcDoc"
    for o in $used ; do opts="${opts/$o/}" ; done
    extra=""

    [ "$COMP_CWORD" = 1 ] || \
    case "$prev" in
        -case)
            opts="" ; extra="-d" ;;
        -fileHandler)
            opts="uncollated collated masterUncollated" ; extra="" ;;
        -hostRoots|-roots)
            opts="" ; extra="" ;;
       *) ;;
    esac
    COMPREPLY=( $(compgen -W "${opts}" $extra -- ${cur}) )
}
complete -o filenames -o nospace -F _simpleFoam_ simpleFoam

_simpleReactingParcelFoam_ ()
{
    local cur="${COMP_WORDS[COMP_CWORD]}"
    local prev="${COMP_WORDS[COMP_CWORD-1]}"
    local line=${COMP_LINE}
    local used=$(echo "$line" | grep -oE "\-[a-zA-Z]+ ")

    opts="-case -doc -fileHandler -help -hostRoots -listFunctionObjects -listFvOptions -listRegisteredSwitches -listScalarBCs -listSwitches -listTurbulenceModels -listUnsetSwitches -listVectorBCs -noFunctionObjects -parallel -postProcess -roots -srcDoc"
    for o in $used ; do opts="${opts/$o/}" ; done
    extra=""

    [ "$COMP_CWORD" = 1 ] || \
    case "$prev" in
        -case)
            opts="" ; extra="-d" ;;
        -fileHandler)
            opts="uncollated collated masterUncollated" ; extra="" ;;
        -hostRoots|-roots)
            opts="" ; extra="" ;;
       *) ;;
    esac
    COMPREPLY=( $(compgen -W "${opts}" $extra -- ${cur}) )
}
complete -o filenames -o nospace -F _simpleReactingParcelFoam_ simpleReactingParcelFoam

_singleCellMesh_ ()
{
    local cur="${COMP_WORDS[COMP_CWORD]}"
    local prev="${COMP_WORDS[COMP_CWORD-1]}"
    local line=${COMP_LINE}
    local used=$(echo "$line" | grep -oE "\-[a-zA-Z]+ ")

    opts="-case -constant -doc -fileHandler -help -hostRoots -latestTime -newTimes -noFunctionObjects -noZero -parallel -roots -srcDoc -time"
    for o in $used ; do opts="${opts/$o/}" ; done
    extra=""

    [ "$COMP_CWORD" = 1 ] || \
    case "$prev" in
        -case)
            opts="" ; extra="-d" ;;
        -fileHandler)
            opts="uncollated collated masterUncollated" ; extra="" ;;
        -time)
            opts="$(foamListTimes -withZero 2> /dev/null)" ; extra="" ;;
        -hostRoots|-roots)
            opts="" ; extra="" ;;
       *) ;;
    esac
    COMPREPLY=( $(compgen -W "${opts}" $extra -- ${cur}) )
}
complete -o filenames -o nospace -F _singleCellMesh_ singleCellMesh

_smapToFoam_ ()
{
    local cur="${COMP_WORDS[COMP_CWORD]}"
    local prev="${COMP_WORDS[COMP_CWORD-1]}"
    local line=${COMP_LINE}
    local used=$(echo "$line" | grep -oE "\-[a-zA-Z]+ ")

    opts="-case -doc -fileHandler -help -noFunctionObjects -srcDoc"
    for o in $used ; do opts="${opts/$o/}" ; done
    extra="-d -f"

    [ "$COMP_CWORD" = 1 ] || \
    case "$prev" in
        -case)
            opts="" ; extra="-d" ;;
        -fileHandler)
            opts="uncollated collated masterUncollated" ; extra="" ;;
       -*) ;;
        *)
            case "${COMP_WORDS[COMP_CWORD-2]}" in
                -case|-fileHandler) ;;
                *) opts=""; extra="" ;;
            esac
            ;;
    esac
    COMPREPLY=( $(compgen -W "${opts}" $extra -- ${cur}) )
}
complete -o filenames -o nospace -F _smapToFoam_ smapToFoam

_snappyHexMesh_ ()
{
    local cur="${COMP_WORDS[COMP_CWORD]}"
    local prev="${COMP_WORDS[COMP_CWORD-1]}"
    local line=${COMP_LINE}
    local used=$(echo "$line" | grep -oE "\-[a-zA-Z]+ ")

    opts="-case -checkGeometry -dict -doc -fileHandler -help -hostRoots -noFunctionObjects -outFile -overwrite -parallel -patches -roots -srcDoc -surfaceSimplify"
    for o in $used ; do opts="${opts/$o/}" ; done
    extra=""

    [ "$COMP_CWORD" = 1 ] || \
    case "$prev" in
        -case)
            opts="" ; extra="-d" ;;
        -dict|-outFile)
            opts="" ; extra="-d -f" ;;
        -fileHandler)
            opts="uncollated collated masterUncollated" ; extra="" ;;
        -hostRoots|-patches|-roots|-surfaceSimplify)
            opts="" ; extra="" ;;
       *) ;;
    esac
    COMPREPLY=( $(compgen -W "${opts}" $extra -- ${cur}) )
}
complete -o filenames -o nospace -F _snappyHexMesh_ snappyHexMesh

_solidDisplacementFoam_ ()
{
    local cur="${COMP_WORDS[COMP_CWORD]}"
    local prev="${COMP_WORDS[COMP_CWORD-1]}"
    local line=${COMP_LINE}
    local used=$(echo "$line" | grep -oE "\-[a-zA-Z]+ ")

    opts="-case -doc -fileHandler -help -hostRoots -listFunctionObjects -listRegisteredSwitches -listScalarBCs -listSwitches -listUnsetSwitches -listVectorBCs -noFunctionObjects -parallel -postProcess -roots -srcDoc"
    for o in $used ; do opts="${opts/$o/}" ; done
    extra=""

    [ "$COMP_CWORD" = 1 ] || \
    case "$prev" in
        -case)
            opts="" ; extra="-d" ;;
        -fileHandler)
            opts="uncollated collated masterUncollated" ; extra="" ;;
        -hostRoots|-roots)
            opts="" ; extra="" ;;
       *) ;;
    esac
    COMPREPLY=( $(compgen -W "${opts}" $extra -- ${cur}) )
}
complete -o filenames -o nospace -F _solidDisplacementFoam_ solidDisplacementFoam

_solidEquilibriumDisplacementFoam_ ()
{
    local cur="${COMP_WORDS[COMP_CWORD]}"
    local prev="${COMP_WORDS[COMP_CWORD-1]}"
    local line=${COMP_LINE}
    local used=$(echo "$line" | grep -oE "\-[a-zA-Z]+ ")

    opts="-case -doc -fileHandler -help -hostRoots -listFunctionObjects -listRegisteredSwitches -listScalarBCs -listSwitches -listUnsetSwitches -listVectorBCs -noFunctionObjects -parallel -postProcess -roots -srcDoc"
    for o in $used ; do opts="${opts/$o/}" ; done
    extra=""

    [ "$COMP_CWORD" = 1 ] || \
    case "$prev" in
        -case)
            opts="" ; extra="-d" ;;
        -fileHandler)
            opts="uncollated collated masterUncollated" ; extra="" ;;
        -hostRoots|-roots)
            opts="" ; extra="" ;;
       *) ;;
    esac
    COMPREPLY=( $(compgen -W "${opts}" $extra -- ${cur}) )
}
complete -o filenames -o nospace -F _solidEquilibriumDisplacementFoam_ solidEquilibriumDisplacementFoam

<<<<<<< HEAD
=======
_sonicDyMFoam_ ()
{
    local cur="${COMP_WORDS[COMP_CWORD]}"
    local prev="${COMP_WORDS[COMP_CWORD-1]}"
    local line=${COMP_LINE}
    local used=$(echo "$line" | grep -oE "\-[a-zA-Z]+ ")

    opts="-case -doc -fileHandler -help -hostRoots -listFunctionObjects -listFvOptions -listRegisteredSwitches -listScalarBCs -listSwitches -listTurbulenceModels -listUnsetSwitches -listVectorBCs -noFunctionObjects -parallel -postProcess -roots -srcDoc"
    for o in $used ; do opts="${opts/$o/}" ; done
    extra=""

    [ "$COMP_CWORD" = 1 ] || \
    case "$prev" in
        -case)
            opts="" ; extra="-d" ;;
        -fileHandler)
            opts="uncollated collated masterUncollated" ; extra="" ;;
        -hostRoots|-roots)
            opts="" ; extra="" ;;
       *) ;;
    esac
    COMPREPLY=( $(compgen -W "${opts}" $extra -- ${cur}) )
}
complete -o filenames -o nospace -F _sonicDyMFoam_ sonicDyMFoam

_sonicFoam_ ()
{
    local cur="${COMP_WORDS[COMP_CWORD]}"
    local prev="${COMP_WORDS[COMP_CWORD-1]}"
    local line=${COMP_LINE}
    local used=$(echo "$line" | grep -oE "\-[a-zA-Z]+ ")

    opts="-case -doc -fileHandler -help -hostRoots -listFunctionObjects -listFvOptions -listRegisteredSwitches -listScalarBCs -listSwitches -listTurbulenceModels -listUnsetSwitches -listVectorBCs -noFunctionObjects -parallel -postProcess -roots -srcDoc"
    for o in $used ; do opts="${opts/$o/}" ; done
    extra=""

    [ "$COMP_CWORD" = 1 ] || \
    case "$prev" in
        -case)
            opts="" ; extra="-d" ;;
        -fileHandler)
            opts="uncollated collated masterUncollated" ; extra="" ;;
        -hostRoots|-roots)
            opts="" ; extra="" ;;
       *) ;;
    esac
    COMPREPLY=( $(compgen -W "${opts}" $extra -- ${cur}) )
}
complete -o filenames -o nospace -F _sonicFoam_ sonicFoam

_sonicLiquidFoam_ ()
{
    local cur="${COMP_WORDS[COMP_CWORD]}"
    local prev="${COMP_WORDS[COMP_CWORD-1]}"
    local line=${COMP_LINE}
    local used=$(echo "$line" | grep -oE "\-[a-zA-Z]+ ")

    opts="-case -doc -fileHandler -help -hostRoots -listFunctionObjects -listRegisteredSwitches -listScalarBCs -listSwitches -listUnsetSwitches -listVectorBCs -noFunctionObjects -parallel -postProcess -roots -srcDoc"
    for o in $used ; do opts="${opts/$o/}" ; done
    extra=""

    [ "$COMP_CWORD" = 1 ] || \
    case "$prev" in
        -case)
            opts="" ; extra="-d" ;;
        -fileHandler)
            opts="uncollated collated masterUncollated" ; extra="" ;;
        -hostRoots|-roots)
            opts="" ; extra="" ;;
       *) ;;
    esac
    COMPREPLY=( $(compgen -W "${opts}" $extra -- ${cur}) )
}
complete -o filenames -o nospace -F _sonicLiquidFoam_ sonicLiquidFoam

>>>>>>> 8ca408bf
_splitCells_ ()
{
    local cur="${COMP_WORDS[COMP_CWORD]}"
    local prev="${COMP_WORDS[COMP_CWORD-1]}"
    local line=${COMP_LINE}
    local used=$(echo "$line" | grep -oE "\-[a-zA-Z]+ ")

    opts="-case -doc -fileHandler -geometry -help -noFunctionObjects -overwrite -set -srcDoc -tol"
    for o in $used ; do opts="${opts/$o/}" ; done
    extra=""

    [ "$COMP_CWORD" = 1 ] || \
    case "$prev" in
        -case)
            opts="" ; extra="-d" ;;
        -fileHandler)
            opts="uncollated collated masterUncollated" ; extra="" ;;
        -set|-tol)
            opts="" ; extra="" ;;
       *) ;;
    esac
    COMPREPLY=( $(compgen -W "${opts}" $extra -- ${cur}) )
}
complete -o filenames -o nospace -F _splitCells_ splitCells

_splitMesh_ ()
{
    local cur="${COMP_WORDS[COMP_CWORD]}"
    local prev="${COMP_WORDS[COMP_CWORD-1]}"
    local line=${COMP_LINE}
    local used=$(echo "$line" | grep -oE "\-[a-zA-Z]+ ")

    opts="-case -doc -fileHandler -help -noFunctionObjects -overwrite -srcDoc"
    for o in $used ; do opts="${opts/$o/}" ; done
    extra=""

    [ "$COMP_CWORD" = 1 ] || \
    case "$prev" in
        -case)
            opts="" ; extra="-d" ;;
        -fileHandler)
            opts="uncollated collated masterUncollated" ; extra="" ;;
       *) ;;
    esac
    COMPREPLY=( $(compgen -W "${opts}" $extra -- ${cur}) )
}
complete -o filenames -o nospace -F _splitMesh_ splitMesh

_splitMeshRegions_ ()
{
    local cur="${COMP_WORDS[COMP_CWORD]}"
    local prev="${COMP_WORDS[COMP_CWORD-1]}"
    local line=${COMP_LINE}
    local used=$(echo "$line" | grep -oE "\-[a-zA-Z]+ ")

    opts="-blockedFaces -case -cellZones -cellZonesFileOnly -cellZonesOnly -defaultRegionName -detectOnly -doc -fileHandler -help -hostRoots -insidePoint -largestOnly -makeCellZones -noFunctionObjects -overwrite -parallel -prefixRegion -region -roots -sloppyCellZones -srcDoc -useFaceZones"
    for o in $used ; do opts="${opts/$o/}" ; done
    extra=""

    [ "$COMP_CWORD" = 1 ] || \
    case "$prev" in
        -case)
            opts="" ; extra="-d" ;;
        -cellZonesFileOnly)
            opts="" ; extra="-d -f" ;;
        -fileHandler)
            opts="uncollated collated masterUncollated" ; extra="" ;;
        -blockedFaces|-defaultRegionName|-hostRoots|-insidePoint|-region|-roots)
            opts="" ; extra="" ;;
       *) ;;
    esac
    COMPREPLY=( $(compgen -W "${opts}" $extra -- ${cur}) )
}
complete -o filenames -o nospace -F _splitMeshRegions_ splitMeshRegions

_sprayDyMFoam_ ()
{
    local cur="${COMP_WORDS[COMP_CWORD]}"
    local prev="${COMP_WORDS[COMP_CWORD-1]}"
    local line=${COMP_LINE}
    local used=$(echo "$line" | grep -oE "\-[a-zA-Z]+ ")

    opts="-case -doc -fileHandler -help -hostRoots -listFunctionObjects -listFvOptions -listRegisteredSwitches -listScalarBCs -listSwitches -listTurbulenceModels -listUnsetSwitches -listVectorBCs -noFunctionObjects -parallel -postProcess -roots -srcDoc"
    for o in $used ; do opts="${opts/$o/}" ; done
    extra=""

    [ "$COMP_CWORD" = 1 ] || \
    case "$prev" in
        -case)
            opts="" ; extra="-d" ;;
        -fileHandler)
            opts="uncollated collated masterUncollated" ; extra="" ;;
        -hostRoots|-roots)
            opts="" ; extra="" ;;
       *) ;;
    esac
    COMPREPLY=( $(compgen -W "${opts}" $extra -- ${cur}) )
}
complete -o filenames -o nospace -F _sprayDyMFoam_ sprayDyMFoam

_sprayFoam_ ()
{
    local cur="${COMP_WORDS[COMP_CWORD]}"
    local prev="${COMP_WORDS[COMP_CWORD-1]}"
    local line=${COMP_LINE}
    local used=$(echo "$line" | grep -oE "\-[a-zA-Z]+ ")

    opts="-case -doc -fileHandler -help -hostRoots -listFunctionObjects -listFvOptions -listRegisteredSwitches -listScalarBCs -listSwitches -listTurbulenceModels -listUnsetSwitches -listVectorBCs -noFunctionObjects -parallel -postProcess -roots -srcDoc"
    for o in $used ; do opts="${opts/$o/}" ; done
    extra=""

    [ "$COMP_CWORD" = 1 ] || \
    case "$prev" in
        -case)
            opts="" ; extra="-d" ;;
        -fileHandler)
            opts="uncollated collated masterUncollated" ; extra="" ;;
        -hostRoots|-roots)
            opts="" ; extra="" ;;
       *) ;;
    esac
    COMPREPLY=( $(compgen -W "${opts}" $extra -- ${cur}) )
}
complete -o filenames -o nospace -F _sprayFoam_ sprayFoam

_SRFPimpleFoam_ ()
{
    local cur="${COMP_WORDS[COMP_CWORD]}"
    local prev="${COMP_WORDS[COMP_CWORD-1]}"
    local line=${COMP_LINE}
    local used=$(echo "$line" | grep -oE "\-[a-zA-Z]+ ")

    opts="-case -doc -fileHandler -help -hostRoots -listFunctionObjects -listFvOptions -listRegisteredSwitches -listScalarBCs -listSwitches -listTurbulenceModels -listUnsetSwitches -listVectorBCs -noFunctionObjects -parallel -postProcess -roots -srcDoc"
    for o in $used ; do opts="${opts/$o/}" ; done
    extra=""

    [ "$COMP_CWORD" = 1 ] || \
    case "$prev" in
        -case)
            opts="" ; extra="-d" ;;
        -fileHandler)
            opts="uncollated collated masterUncollated" ; extra="" ;;
        -hostRoots|-roots)
            opts="" ; extra="" ;;
       *) ;;
    esac
    COMPREPLY=( $(compgen -W "${opts}" $extra -- ${cur}) )
}
complete -o filenames -o nospace -F _SRFPimpleFoam_ SRFPimpleFoam

_SRFSimpleFoam_ ()
{
    local cur="${COMP_WORDS[COMP_CWORD]}"
    local prev="${COMP_WORDS[COMP_CWORD-1]}"
    local line=${COMP_LINE}
    local used=$(echo "$line" | grep -oE "\-[a-zA-Z]+ ")

    opts="-case -doc -fileHandler -help -hostRoots -listFunctionObjects -listFvOptions -listRegisteredSwitches -listScalarBCs -listSwitches -listTurbulenceModels -listUnsetSwitches -listVectorBCs -noFunctionObjects -parallel -postProcess -roots -srcDoc"
    for o in $used ; do opts="${opts/$o/}" ; done
    extra=""

    [ "$COMP_CWORD" = 1 ] || \
    case "$prev" in
        -case)
            opts="" ; extra="-d" ;;
        -fileHandler)
            opts="uncollated collated masterUncollated" ; extra="" ;;
        -hostRoots|-roots)
            opts="" ; extra="" ;;
       *) ;;
    esac
    COMPREPLY=( $(compgen -W "${opts}" $extra -- ${cur}) )
}
complete -o filenames -o nospace -F _SRFSimpleFoam_ SRFSimpleFoam

_star3ToFoam_ ()
{
    local cur="${COMP_WORDS[COMP_CWORD]}"
    local prev="${COMP_WORDS[COMP_CWORD-1]}"
    local line=${COMP_LINE}
    local used=$(echo "$line" | grep -oE "\-[a-zA-Z]+ ")

    opts="-case -doc -fileHandler -help -noFunctionObjects -scale -srcDoc"
    for o in $used ; do opts="${opts/$o/}" ; done
    extra=""

    [ "$COMP_CWORD" = 1 ] || \
    case "$prev" in
        -case)
            opts="" ; extra="-d" ;;
        -fileHandler)
            opts="uncollated collated masterUncollated" ; extra="" ;;
        -scale)
            opts="" ; extra="" ;;
       *) ;;
    esac
    COMPREPLY=( $(compgen -W "${opts}" $extra -- ${cur}) )
}
complete -o filenames -o nospace -F _star3ToFoam_ star3ToFoam

_star4ToFoam_ ()
{
    local cur="${COMP_WORDS[COMP_CWORD]}"
    local prev="${COMP_WORDS[COMP_CWORD-1]}"
    local line=${COMP_LINE}
    local used=$(echo "$line" | grep -oE "\-[a-zA-Z]+ ")

    opts="-ascii -case -doc -fileHandler -help -noFunctionObjects -scale -solids -srcDoc"
    for o in $used ; do opts="${opts/$o/}" ; done
    extra=""

    [ "$COMP_CWORD" = 1 ] || \
    case "$prev" in
        -case)
            opts="" ; extra="-d" ;;
        -fileHandler)
            opts="uncollated collated masterUncollated" ; extra="" ;;
        -scale)
            opts="" ; extra="" ;;
       *) ;;
    esac
    COMPREPLY=( $(compgen -W "${opts}" $extra -- ${cur}) )
}
complete -o filenames -o nospace -F _star4ToFoam_ star4ToFoam

_steadyParticleTracks_ ()
{
    local cur="${COMP_WORDS[COMP_CWORD]}"
    local prev="${COMP_WORDS[COMP_CWORD-1]}"
    local line=${COMP_LINE}
    local used=$(echo "$line" | grep -oE "\-[a-zA-Z]+ ")

    opts="-case -constant -dict -doc -fileHandler -help -latestTime -newTimes -noFunctionObjects -noZero -region -srcDoc -time"
    for o in $used ; do opts="${opts/$o/}" ; done
    extra=""

    [ "$COMP_CWORD" = 1 ] || \
    case "$prev" in
        -case)
            opts="" ; extra="-d" ;;
        -dict)
            opts="" ; extra="-d -f" ;;
        -fileHandler)
            opts="uncollated collated masterUncollated" ; extra="" ;;
        -time)
            opts="$(foamListTimes -withZero 2> /dev/null)" ; extra="" ;;
        -region)
            opts="" ; extra="" ;;
       *) ;;
    esac
    COMPREPLY=( $(compgen -W "${opts}" $extra -- ${cur}) )
}
complete -o filenames -o nospace -F _steadyParticleTracks_ steadyParticleTracks

_stitchMesh_ ()
{
    local cur="${COMP_WORDS[COMP_CWORD]}"
    local prev="${COMP_WORDS[COMP_CWORD-1]}"
    local line=${COMP_LINE}
    local used=$(echo "$line" | grep -oE "\-[a-zA-Z]+ ")

    opts="-case -doc -fileHandler -help -noFunctionObjects -overwrite -partial -perfect -region -srcDoc -toleranceDict"
    for o in $used ; do opts="${opts/$o/}" ; done
    extra=""

    [ "$COMP_CWORD" = 1 ] || \
    case "$prev" in
        -case)
            opts="" ; extra="-d" ;;
        -toleranceDict)
            opts="" ; extra="-d -f" ;;
        -fileHandler)
            opts="uncollated collated masterUncollated" ; extra="" ;;
        -region)
            opts="" ; extra="" ;;
       *) ;;
    esac
    COMPREPLY=( $(compgen -W "${opts}" $extra -- ${cur}) )
}
complete -o filenames -o nospace -F _stitchMesh_ stitchMesh

_subsetMesh_ ()
{
    local cur="${COMP_WORDS[COMP_CWORD]}"
    local prev="${COMP_WORDS[COMP_CWORD-1]}"
    local line=${COMP_LINE}
    local used=$(echo "$line" | grep -oE "\-[a-zA-Z]+ ")

    opts="-case -doc -fileHandler -help -hostRoots -noFunctionObjects -overwrite -parallel -patch -region -resultTime -roots -srcDoc"
    for o in $used ; do opts="${opts/$o/}" ; done
    extra=""

    [ "$COMP_CWORD" = 1 ] || \
    case "$prev" in
        -case)
            opts="" ; extra="-d" ;;
        -fileHandler)
            opts="uncollated collated masterUncollated" ; extra="" ;;
        -hostRoots|-patch|-region|-resultTime|-roots)
            opts="" ; extra="" ;;
       *) ;;
    esac
    COMPREPLY=( $(compgen -W "${opts}" $extra -- ${cur}) )
}
complete -o filenames -o nospace -F _subsetMesh_ subsetMesh

_surfaceAdd_ ()
{
    local cur="${COMP_WORDS[COMP_CWORD]}"
    local prev="${COMP_WORDS[COMP_CWORD-1]}"
    local line=${COMP_LINE}
    local used=$(echo "$line" | grep -oE "\-[a-zA-Z]+ ")

    opts="-doc -help -mergeRegions -points -srcDoc"
    for o in $used ; do opts="${opts/$o/}" ; done
    extra="-d -f"

    [ "$COMP_CWORD" = 1 ] || \
    case "$prev" in
        -points)
            opts="" ; extra="-d -f" ;;
       -*) ;;
        *) opts="";;
    esac
    COMPREPLY=( $(compgen -W "${opts}" $extra -- ${cur}) )
}
complete -o filenames -o nospace -F _surfaceAdd_ surfaceAdd

_surfaceAutoPatch_ ()
{
    local cur="${COMP_WORDS[COMP_CWORD]}"
    local prev="${COMP_WORDS[COMP_CWORD-1]}"
    local line=${COMP_LINE}
    local used=$(echo "$line" | grep -oE "\-[a-zA-Z]+ ")

    opts="-doc -help -srcDoc"
    for o in $used ; do opts="${opts/$o/}" ; done
    extra="-d -f"

    [ "$COMP_CWORD" = 1 ] || \
    case "$prev" in
       -*) ;;
        *)
            opts=""; extra=""
            ;;
    esac
    COMPREPLY=( $(compgen -W "${opts}" $extra -- ${cur}) )
}
complete -o filenames -o nospace -F _surfaceAutoPatch_ surfaceAutoPatch

_surfaceBooleanFeatures_ ()
{
    local cur="${COMP_WORDS[COMP_CWORD]}"
    local prev="${COMP_WORDS[COMP_CWORD-1]}"
    local line=${COMP_LINE}
    local used=$(echo "$line" | grep -oE "\-[a-zA-Z]+ ")

    opts="-case -doc -fileHandler -help -invertedSpace -noFunctionObjects -perturb -srcDoc -surf1Baffle -surf2Baffle"
    for o in $used ; do opts="${opts/$o/}" ; done
    extra="-d -f"

    [ "$COMP_CWORD" = 1 ] || \
    case "$prev" in
        -case)
            opts="" ; extra="-d" ;;
        -fileHandler)
            opts="uncollated collated masterUncollated" ; extra="" ;;
       -*) ;;
        *) opts="";;
    esac
    COMPREPLY=( $(compgen -W "${opts}" $extra -- ${cur}) )
}
complete -o filenames -o nospace -F _surfaceBooleanFeatures_ surfaceBooleanFeatures

_surfaceCheck_ ()
{
    local cur="${COMP_WORDS[COMP_CWORD]}"
    local prev="${COMP_WORDS[COMP_CWORD-1]}"
    local line=${COMP_LINE}
    local used=$(echo "$line" | grep -oE "\-[a-zA-Z]+ ")

    opts="-blockMesh -checkSelfIntersection -doc -help -splitNonManifold -srcDoc -verbose"
    for o in $used ; do opts="${opts/$o/}" ; done
    extra="-d -f"

    [ "$COMP_CWORD" = 1 ] || \
    case "$prev" in
       -*) ;;
        *)
            opts=""; extra=""
            ;;
    esac
    COMPREPLY=( $(compgen -W "${opts}" $extra -- ${cur}) )
}
complete -o filenames -o nospace -F _surfaceCheck_ surfaceCheck

_surfaceClean_ ()
{
    local cur="${COMP_WORDS[COMP_CWORD]}"
    local prev="${COMP_WORDS[COMP_CWORD-1]}"
    local line=${COMP_LINE}
    local used=$(echo "$line" | grep -oE "\-[a-zA-Z]+ ")

    opts="-doc -help -noClean -srcDoc"
    for o in $used ; do opts="${opts/$o/}" ; done
    extra="-d -f"

    [ "$COMP_CWORD" = 1 ] || \
    case "$prev" in
       -*) ;;
        *)
            opts=""; extra=""
            ;;
    esac
    COMPREPLY=( $(compgen -W "${opts}" $extra -- ${cur}) )
}
complete -o filenames -o nospace -F _surfaceClean_ surfaceClean

_surfaceCoarsen_ ()
{
    local cur="${COMP_WORDS[COMP_CWORD]}"
    local prev="${COMP_WORDS[COMP_CWORD-1]}"
    local line=${COMP_LINE}
    local used=$(echo "$line" | grep -oE "\-[a-zA-Z]+ ")

    opts="-doc -help -srcDoc"
    for o in $used ; do opts="${opts/$o/}" ; done
    extra="-d -f"

    [ "$COMP_CWORD" = 1 ] || \
    case "$prev" in
       -*) ;;
        *)
            opts=""; extra=""
            ;;
    esac
    COMPREPLY=( $(compgen -W "${opts}" $extra -- ${cur}) )
}
complete -o filenames -o nospace -F _surfaceCoarsen_ surfaceCoarsen

_surfaceConvert_ ()
{
    local cur="${COMP_WORDS[COMP_CWORD]}"
    local prev="${COMP_WORDS[COMP_CWORD-1]}"
    local line=${COMP_LINE}
    local used=$(echo "$line" | grep -oE "\-[a-zA-Z]+ ")

    opts="-clean -doc -group -help -scale -srcDoc -writePrecision"
    for o in $used ; do opts="${opts/$o/}" ; done
    extra="-d -f"

    [ "$COMP_CWORD" = 1 ] || \
    case "$prev" in
        -scale|-writePrecision)
            opts="" ; extra="" ;;
       -*) ;;
        *)
            case "${COMP_WORDS[COMP_CWORD-2]}" in
                -scale|-writePrecision) ;;
                *) opts=""; extra="" ;;
            esac
            ;;
    esac
    COMPREPLY=( $(compgen -W "${opts}" $extra -- ${cur}) )
}
complete -o filenames -o nospace -F _surfaceConvert_ surfaceConvert

_surfaceFeatureConvert_ ()
{
    local cur="${COMP_WORDS[COMP_CWORD]}"
    local prev="${COMP_WORDS[COMP_CWORD-1]}"
    local line=${COMP_LINE}
    local used=$(echo "$line" | grep -oE "\-[a-zA-Z]+ ")

    opts="-case -doc -fileHandler -help -noFunctionObjects -scale -srcDoc"
    for o in $used ; do opts="${opts/$o/}" ; done
    extra="-d -f"

    [ "$COMP_CWORD" = 1 ] || \
    case "$prev" in
        -case)
            opts="" ; extra="-d" ;;
        -fileHandler)
            opts="uncollated collated masterUncollated" ; extra="" ;;
        -scale)
            opts="" ; extra="" ;;
       -*) ;;
        *)
            case "${COMP_WORDS[COMP_CWORD-2]}" in
                -scale|-case|-fileHandler) ;;
                *) opts=""; extra="" ;;
            esac
            ;;
    esac
    COMPREPLY=( $(compgen -W "${opts}" $extra -- ${cur}) )
}
complete -o filenames -o nospace -F _surfaceFeatureConvert_ surfaceFeatureConvert

_surfaceFeatureExtract_ ()
{
    local cur="${COMP_WORDS[COMP_CWORD]}"
    local prev="${COMP_WORDS[COMP_CWORD-1]}"
    local line=${COMP_LINE}
    local used=$(echo "$line" | grep -oE "\-[a-zA-Z]+ ")

    opts="-case -dict -doc -fileHandler -help -noFunctionObjects -srcDoc"
    for o in $used ; do opts="${opts/$o/}" ; done
    extra=""

    [ "$COMP_CWORD" = 1 ] || \
    case "$prev" in
        -case)
            opts="" ; extra="-d" ;;
        -dict)
            opts="" ; extra="-d -f" ;;
        -fileHandler)
            opts="uncollated collated masterUncollated" ; extra="" ;;
       *) ;;
    esac
    COMPREPLY=( $(compgen -W "${opts}" $extra -- ${cur}) )
}
complete -o filenames -o nospace -F _surfaceFeatureExtract_ surfaceFeatureExtract

_surfaceFeatures_ ()
{
    local cur="${COMP_WORDS[COMP_CWORD]}"
    local prev="${COMP_WORDS[COMP_CWORD-1]}"
    local line=${COMP_LINE}
    local used=$(echo "$line" | grep -oE "\-[a-zA-Z]+ ")

    opts="-case -dict -doc -fileHandler -help -noFunctionObjects -srcDoc"
    for o in $used ; do opts="${opts/$o/}" ; done
    extra=""

    [ "$COMP_CWORD" = 1 ] || \
    case "$prev" in
        -case)
            opts="" ; extra="-d" ;;
        -dict)
            opts="" ; extra="-d -f" ;;
        -fileHandler)
            opts="uncollated collated masterUncollated" ; extra="" ;;
       *) ;;
    esac
    COMPREPLY=( $(compgen -W "${opts}" $extra -- ${cur}) )
}
complete -o filenames -o nospace -F _surfaceFeatures_ surfaceFeatures

_surfaceFind_ ()
{
    local cur="${COMP_WORDS[COMP_CWORD]}"
    local prev="${COMP_WORDS[COMP_CWORD-1]}"
    local line=${COMP_LINE}
    local used=$(echo "$line" | grep -oE "\-[a-zA-Z]+ ")

    opts="-doc -help -srcDoc -x -y -z"
    for o in $used ; do opts="${opts/$o/}" ; done
    extra="-d -f"

    [ "$COMP_CWORD" = 1 ] || \
    case "$prev" in
        -x|-y|-z)
            opts="" ; extra="" ;;
       -*) ;;
        *)
            case "${COMP_WORDS[COMP_CWORD-2]}" in
                -x|-y|-z) ;;
                *) opts=""; extra="" ;;
            esac
            ;;
    esac
    COMPREPLY=( $(compgen -W "${opts}" $extra -- ${cur}) )
}
complete -o filenames -o nospace -F _surfaceFind_ surfaceFind

_surfaceHookUp_ ()
{
    local cur="${COMP_WORDS[COMP_CWORD]}"
    local prev="${COMP_WORDS[COMP_CWORD-1]}"
    local line=${COMP_LINE}
    local used=$(echo "$line" | grep -oE "\-[a-zA-Z]+ ")

    opts="-case -dict -doc -fileHandler -help -noFunctionObjects -srcDoc"
    for o in $used ; do opts="${opts/$o/}" ; done
    extra=""

    [ "$COMP_CWORD" = 1 ] || \
    case "$prev" in
        -case)
            opts="" ; extra="-d" ;;
        -dict)
            opts="" ; extra="-d -f" ;;
        -fileHandler)
            opts="uncollated collated masterUncollated" ; extra="" ;;
       *) ;;
    esac
    COMPREPLY=( $(compgen -W "${opts}" $extra -- ${cur}) )
}
complete -o filenames -o nospace -F _surfaceHookUp_ surfaceHookUp

_surfaceInertia_ ()
{
    local cur="${COMP_WORDS[COMP_CWORD]}"
    local prev="${COMP_WORDS[COMP_CWORD-1]}"
    local line=${COMP_LINE}
    local used=$(echo "$line" | grep -oE "\-[a-zA-Z]+ ")

    opts="-density -doc -help -referencePoint -shellProperties -srcDoc"
    for o in $used ; do opts="${opts/$o/}" ; done
    extra="-d -f"

    [ "$COMP_CWORD" = 1 ] || \
    case "$prev" in
        -density|-referencePoint)
            opts="" ; extra="" ;;
       -*) ;;
        *)
            case "${COMP_WORDS[COMP_CWORD-2]}" in
                -density|-referencePoint) ;;
                *) opts=""; extra="" ;;
            esac
            ;;
    esac
    COMPREPLY=( $(compgen -W "${opts}" $extra -- ${cur}) )
}
complete -o filenames -o nospace -F _surfaceInertia_ surfaceInertia

_surfaceLambdaMuSmooth_ ()
{
    local cur="${COMP_WORDS[COMP_CWORD]}"
    local prev="${COMP_WORDS[COMP_CWORD-1]}"
    local line=${COMP_LINE}
    local used=$(echo "$line" | grep -oE "\-[a-zA-Z]+ ")

    opts="-doc -featureFile -help -srcDoc"
    for o in $used ; do opts="${opts/$o/}" ; done
    extra="-d -f"

    [ "$COMP_CWORD" = 1 ] || \
    case "$prev" in
        -featureFile)
            opts="" ; extra="" ;;
       -*) ;;
        *)
            case "${COMP_WORDS[COMP_CWORD-2]}" in
                -featureFile) ;;
                *) opts=""; extra="" ;;
            esac
            ;;
    esac
    COMPREPLY=( $(compgen -W "${opts}" $extra -- ${cur}) )
}
complete -o filenames -o nospace -F _surfaceLambdaMuSmooth_ surfaceLambdaMuSmooth

_surfaceMeshConvert_ ()
{
    local cur="${COMP_WORDS[COMP_CWORD]}"
    local prev="${COMP_WORDS[COMP_CWORD-1]}"
    local line=${COMP_LINE}
    local used=$(echo "$line" | grep -oE "\-[a-zA-Z]+ ")

    opts="-case -clean -dict -doc -fileHandler -from -help -noFunctionObjects -scaleIn -scaleOut -srcDoc -to -tri"
    for o in $used ; do opts="${opts/$o/}" ; done
    extra="-d -f"

    [ "$COMP_CWORD" = 1 ] || \
    case "$prev" in
        -case)
            opts="" ; extra="-d" ;;
        -dict)
            opts="" ; extra="-d -f" ;;
        -fileHandler)
            opts="uncollated collated masterUncollated" ; extra="" ;;
        -from|-scaleIn|-scaleOut|-to)
            opts="" ; extra="" ;;
       -*) ;;
        *)
            case "${COMP_WORDS[COMP_CWORD-2]}" in
                -from|-scaleIn|-scaleOut|-to|-case|-dict|-fileHandler) ;;
                *) opts=""; extra="" ;;
            esac
            ;;
    esac
    COMPREPLY=( $(compgen -W "${opts}" $extra -- ${cur}) )
}
complete -o filenames -o nospace -F _surfaceMeshConvert_ surfaceMeshConvert

_surfaceMeshConvertTesting_ ()
{
    local cur="${COMP_WORDS[COMP_CWORD]}"
    local prev="${COMP_WORDS[COMP_CWORD-1]}"
    local line=${COMP_LINE}
    local used=$(echo "$line" | grep -oE "\-[a-zA-Z]+ ")

    opts="-clean -doc -help -orient -scale -srcDoc -surfMesh -triFace -triSurface -unsorted"
    for o in $used ; do opts="${opts/$o/}" ; done
    extra="-d -f"

    [ "$COMP_CWORD" = 1 ] || \
    case "$prev" in
        -scale)
            opts="" ; extra="" ;;
       -*) ;;
        *)
            case "${COMP_WORDS[COMP_CWORD-2]}" in
                -scale) ;;
                *) opts=""; extra="" ;;
            esac
            ;;
    esac
    COMPREPLY=( $(compgen -W "${opts}" $extra -- ${cur}) )
}
complete -o filenames -o nospace -F _surfaceMeshConvertTesting_ surfaceMeshConvertTesting

_surfaceMeshExport_ ()
{
    local cur="${COMP_WORDS[COMP_CWORD]}"
    local prev="${COMP_WORDS[COMP_CWORD-1]}"
    local line=${COMP_LINE}
    local used=$(echo "$line" | grep -oE "\-[a-zA-Z]+ ")

    opts="-case -clean -dict -doc -fileHandler -from -help -name -noFunctionObjects -scaleIn -scaleOut -srcDoc -to"
    for o in $used ; do opts="${opts/$o/}" ; done
    extra=""

    [ "$COMP_CWORD" = 1 ] || \
    case "$prev" in
        -case)
            opts="" ; extra="-d" ;;
        -dict)
            opts="" ; extra="-d -f" ;;
        -fileHandler)
            opts="uncollated collated masterUncollated" ; extra="" ;;
        -from|-name|-scaleIn|-scaleOut|-to)
            opts="" ; extra="" ;;
       *) ;;
    esac
    COMPREPLY=( $(compgen -W "${opts}" $extra -- ${cur}) )
}
complete -o filenames -o nospace -F _surfaceMeshExport_ surfaceMeshExport

_surfaceMeshImport_ ()
{
    local cur="${COMP_WORDS[COMP_CWORD]}"
    local prev="${COMP_WORDS[COMP_CWORD-1]}"
    local line=${COMP_LINE}
    local used=$(echo "$line" | grep -oE "\-[a-zA-Z]+ ")

    opts="-case -clean -dict -doc -fileHandler -from -help -name -noFunctionObjects -scaleIn -scaleOut -srcDoc -to"
    for o in $used ; do opts="${opts/$o/}" ; done
    extra="-d -f"

    [ "$COMP_CWORD" = 1 ] || \
    case "$prev" in
        -case)
            opts="" ; extra="-d" ;;
        -dict)
            opts="" ; extra="-d -f" ;;
        -fileHandler)
            opts="uncollated collated masterUncollated" ; extra="" ;;
        -from|-name|-scaleIn|-scaleOut|-to)
            opts="" ; extra="" ;;
       -*) ;;
        *)
            case "${COMP_WORDS[COMP_CWORD-2]}" in
                -from|-name|-scaleIn|-scaleOut|-to|-case|-dict|-fileHandler) ;;
                *) opts=""; extra="" ;;
            esac
            ;;
    esac
    COMPREPLY=( $(compgen -W "${opts}" $extra -- ${cur}) )
}
complete -o filenames -o nospace -F _surfaceMeshImport_ surfaceMeshImport

_surfaceMeshInfo_ ()
{
    local cur="${COMP_WORDS[COMP_CWORD]}"
    local prev="${COMP_WORDS[COMP_CWORD-1]}"
    local line=${COMP_LINE}
    local used=$(echo "$line" | grep -oE "\-[a-zA-Z]+ ")

    opts="-areas -case -doc -fileHandler -help -noFunctionObjects -scale -srcDoc -xml"
    for o in $used ; do opts="${opts/$o/}" ; done
    extra="-d -f"

    [ "$COMP_CWORD" = 1 ] || \
    case "$prev" in
        -case)
            opts="" ; extra="-d" ;;
        -fileHandler)
            opts="uncollated collated masterUncollated" ; extra="" ;;
        -scale)
            opts="" ; extra="" ;;
       -*) ;;
        *)
            case "${COMP_WORDS[COMP_CWORD-2]}" in
                -scale|-case|-fileHandler) ;;
                *) opts=""; extra="" ;;
            esac
            ;;
    esac
    COMPREPLY=( $(compgen -W "${opts}" $extra -- ${cur}) )
}
complete -o filenames -o nospace -F _surfaceMeshInfo_ surfaceMeshInfo

_surfaceMeshTriangulate_ ()
{
    local cur="${COMP_WORDS[COMP_CWORD]}"
    local prev="${COMP_WORDS[COMP_CWORD-1]}"
    local line=${COMP_LINE}
    local used=$(echo "$line" | grep -oE "\-[a-zA-Z]+ ")

    opts="-case -doc -excludeProcPatches -faceZones -fileHandler -help -hostRoots -noFunctionObjects -parallel -patches -region -roots -srcDoc"
    for o in $used ; do opts="${opts/$o/}" ; done
    extra=""

    [ "$COMP_CWORD" = 1 ] || \
    case "$prev" in
        -case)
            opts="" ; extra="-d" ;;
        -fileHandler)
            opts="uncollated collated masterUncollated" ; extra="" ;;
        -faceZones|-hostRoots|-patches|-region|-roots)
            opts="" ; extra="" ;;
       *) ;;
    esac
    COMPREPLY=( $(compgen -W "${opts}" $extra -- ${cur}) )
}
complete -o filenames -o nospace -F _surfaceMeshTriangulate_ surfaceMeshTriangulate

_surfaceOrient_ ()
{
    local cur="${COMP_WORDS[COMP_CWORD]}"
    local prev="${COMP_WORDS[COMP_CWORD-1]}"
    local line=${COMP_LINE}
    local used=$(echo "$line" | grep -oE "\-[a-zA-Z]+ ")

    opts="-doc -help -inside -srcDoc -usePierceTest"
    for o in $used ; do opts="${opts/$o/}" ; done
    extra="-d -f"

    [ "$COMP_CWORD" = 1 ] || \
    case "$prev" in
       -*) ;;
        *)
            opts=""; extra=""
            ;;
    esac
    COMPREPLY=( $(compgen -W "${opts}" $extra -- ${cur}) )
}
complete -o filenames -o nospace -F _surfaceOrient_ surfaceOrient

_surfacePointMerge_ ()
{
    local cur="${COMP_WORDS[COMP_CWORD]}"
    local prev="${COMP_WORDS[COMP_CWORD-1]}"
    local line=${COMP_LINE}
    local used=$(echo "$line" | grep -oE "\-[a-zA-Z]+ ")

    opts="-doc -help -srcDoc"
    for o in $used ; do opts="${opts/$o/}" ; done
    extra="-d -f"

    [ "$COMP_CWORD" = 1 ] || \
    case "$prev" in
       -*) ;;
        *)
            opts=""; extra=""
            ;;
    esac
    COMPREPLY=( $(compgen -W "${opts}" $extra -- ${cur}) )
}
complete -o filenames -o nospace -F _surfacePointMerge_ surfacePointMerge

_surfaceRedistributePar_ ()
{
    local cur="${COMP_WORDS[COMP_CWORD]}"
    local prev="${COMP_WORDS[COMP_CWORD-1]}"
    local line=${COMP_LINE}
    local used=$(echo "$line" | grep -oE "\-[a-zA-Z]+ ")

    opts="-case -doc -fileHandler -help -hostRoots -keepNonMapped -noFunctionObjects -parallel -roots -srcDoc"
    for o in $used ; do opts="${opts/$o/}" ; done
    extra="-d -f"

    [ "$COMP_CWORD" = 1 ] || \
    case "$prev" in
        -case)
            opts="" ; extra="-d" ;;
        -fileHandler)
            opts="uncollated collated masterUncollated" ; extra="" ;;
        -hostRoots|-roots)
            opts="" ; extra="" ;;
       -*) ;;
        *)
            case "${COMP_WORDS[COMP_CWORD-2]}" in
                -hostRoots|-roots|-case|-fileHandler) ;;
                *) opts=""; extra="" ;;
            esac
            ;;
    esac
    COMPREPLY=( $(compgen -W "${opts}" $extra -- ${cur}) )
}
complete -o filenames -o nospace -F _surfaceRedistributePar_ surfaceRedistributePar

_surfaceRefineRedGreen_ ()
{
    local cur="${COMP_WORDS[COMP_CWORD]}"
    local prev="${COMP_WORDS[COMP_CWORD-1]}"
    local line=${COMP_LINE}
    local used=$(echo "$line" | grep -oE "\-[a-zA-Z]+ ")

    opts="-doc -help -srcDoc"
    for o in $used ; do opts="${opts/$o/}" ; done
    extra="-d -f"

    [ "$COMP_CWORD" = 1 ] || \
    case "$prev" in
       -*) ;;
        *)
            opts=""; extra=""
            ;;
    esac
    COMPREPLY=( $(compgen -W "${opts}" $extra -- ${cur}) )
}
complete -o filenames -o nospace -F _surfaceRefineRedGreen_ surfaceRefineRedGreen

_surfaceSplitByPatch_ ()
{
    local cur="${COMP_WORDS[COMP_CWORD]}"
    local prev="${COMP_WORDS[COMP_CWORD-1]}"
    local line=${COMP_LINE}
    local used=$(echo "$line" | grep -oE "\-[a-zA-Z]+ ")

    opts="-doc -help -srcDoc"
    for o in $used ; do opts="${opts/$o/}" ; done
    extra="-d -f"

    [ "$COMP_CWORD" = 1 ] || \
    case "$prev" in
       -*) ;;
        *)
            opts=""; extra=""
            ;;
    esac
    COMPREPLY=( $(compgen -W "${opts}" $extra -- ${cur}) )
}
complete -o filenames -o nospace -F _surfaceSplitByPatch_ surfaceSplitByPatch

_surfaceSplitByTopology_ ()
{
    local cur="${COMP_WORDS[COMP_CWORD]}"
    local prev="${COMP_WORDS[COMP_CWORD-1]}"
    local line=${COMP_LINE}
    local used=$(echo "$line" | grep -oE "\-[a-zA-Z]+ ")

    opts="-doc -help -srcDoc"
    for o in $used ; do opts="${opts/$o/}" ; done
    extra="-d -f"

    [ "$COMP_CWORD" = 1 ] || \
    case "$prev" in
       -*) ;;
        *)
            opts=""; extra=""
            ;;
    esac
    COMPREPLY=( $(compgen -W "${opts}" $extra -- ${cur}) )
}
complete -o filenames -o nospace -F _surfaceSplitByTopology_ surfaceSplitByTopology

_surfaceSplitNonManifolds_ ()
{
    local cur="${COMP_WORDS[COMP_CWORD]}"
    local prev="${COMP_WORDS[COMP_CWORD-1]}"
    local line=${COMP_LINE}
    local used=$(echo "$line" | grep -oE "\-[a-zA-Z]+ ")

    opts="-debug -doc -help -srcDoc"
    for o in $used ; do opts="${opts/$o/}" ; done
    extra="-d -f"

    [ "$COMP_CWORD" = 1 ] || \
    case "$prev" in
       -*) ;;
        *)
            opts=""; extra=""
            ;;
    esac
    COMPREPLY=( $(compgen -W "${opts}" $extra -- ${cur}) )
}
complete -o filenames -o nospace -F _surfaceSplitNonManifolds_ surfaceSplitNonManifolds

_surfaceSubset_ ()
{
    local cur="${COMP_WORDS[COMP_CWORD]}"
    local prev="${COMP_WORDS[COMP_CWORD-1]}"
    local line=${COMP_LINE}
    local used=$(echo "$line" | grep -oE "\-[a-zA-Z]+ ")

    opts="-doc -help -srcDoc"
    for o in $used ; do opts="${opts/$o/}" ; done
    extra="-d -f"

    [ "$COMP_CWORD" = 1 ] || \
    case "$prev" in
       -*) ;;
        *)
            opts=""; extra=""
            ;;
    esac
    COMPREPLY=( $(compgen -W "${opts}" $extra -- ${cur}) )
}
complete -o filenames -o nospace -F _surfaceSubset_ surfaceSubset

_surfaceToPatch_ ()
{
    local cur="${COMP_WORDS[COMP_CWORD]}"
    local prev="${COMP_WORDS[COMP_CWORD-1]}"
    local line=${COMP_LINE}
    local used=$(echo "$line" | grep -oE "\-[a-zA-Z]+ ")

    opts="-case -doc -faceSet -fileHandler -help -noFunctionObjects -srcDoc -tol"
    for o in $used ; do opts="${opts/$o/}" ; done
    extra="-d -f"

    [ "$COMP_CWORD" = 1 ] || \
    case "$prev" in
        -case)
            opts="" ; extra="-d" ;;
        -fileHandler)
            opts="uncollated collated masterUncollated" ; extra="" ;;
        -faceSet|-tol)
            opts="" ; extra="" ;;
       -*) ;;
        *)
            case "${COMP_WORDS[COMP_CWORD-2]}" in
                -faceSet|-tol|-case|-fileHandler) ;;
                *) opts=""; extra="" ;;
            esac
            ;;
    esac
    COMPREPLY=( $(compgen -W "${opts}" $extra -- ${cur}) )
}
complete -o filenames -o nospace -F _surfaceToPatch_ surfaceToPatch

_surfaceTransformPoints_ ()
{
    local cur="${COMP_WORDS[COMP_CWORD]}"
    local prev="${COMP_WORDS[COMP_CWORD-1]}"
    local line=${COMP_LINE}
    local used=$(echo "$line" | grep -oE "\-[a-zA-Z]+ ")

    opts="-doc -help -rollPitchYaw -rotate -scale -srcDoc -translate -yawPitchRoll"
    for o in $used ; do opts="${opts/$o/}" ; done
    extra="-d -f"

    [ "$COMP_CWORD" = 1 ] || \
    case "$prev" in
        -rollPitchYaw|-rotate|-scale|-translate|-yawPitchRoll)
            opts="" ; extra="" ;;
       -*) ;;
        *)
            case "${COMP_WORDS[COMP_CWORD-2]}" in
                -rollPitchYaw|-rotate|-scale|-translate|-yawPitchRoll) ;;
                *) opts=""; extra="" ;;
            esac
            ;;
    esac
    COMPREPLY=( $(compgen -W "${opts}" $extra -- ${cur}) )
}
complete -o filenames -o nospace -F _surfaceTransformPoints_ surfaceTransformPoints

_temporalInterpolate_ ()
{
    local cur="${COMP_WORDS[COMP_CWORD]}"
    local prev="${COMP_WORDS[COMP_CWORD-1]}"
    local line=${COMP_LINE}
    local used=$(echo "$line" | grep -oE "\-[a-zA-Z]+ ")

    opts="-case -constant -divisions -doc -fields -fileHandler -help -hostRoots -interpolationType -latestTime -newTimes -noFunctionObjects -noZero -parallel -region -roots -srcDoc -time"
    for o in $used ; do opts="${opts/$o/}" ; done
    extra=""

    [ "$COMP_CWORD" = 1 ] || \
    case "$prev" in
        -case)
            opts="" ; extra="-d" ;;
        -fileHandler)
            opts="uncollated collated masterUncollated" ; extra="" ;;
        -time)
            opts="$(foamListTimes -withZero 2> /dev/null)" ; extra="" ;;
        -divisions|-fields|-hostRoots|-interpolationType|-region|-roots)
            opts="" ; extra="" ;;
       *) ;;
    esac
    COMPREPLY=( $(compgen -W "${opts}" $extra -- ${cur}) )
}
complete -o filenames -o nospace -F _temporalInterpolate_ temporalInterpolate

_tetgenToFoam_ ()
{
    local cur="${COMP_WORDS[COMP_CWORD]}"
    local prev="${COMP_WORDS[COMP_CWORD-1]}"
    local line=${COMP_LINE}
    local used=$(echo "$line" | grep -oE "\-[a-zA-Z]+ ")

    opts="-case -doc -fileHandler -help -hostRoots -noFaceFile -noFunctionObjects -parallel -roots -srcDoc"
    for o in $used ; do opts="${opts/$o/}" ; done
    extra=""

    [ "$COMP_CWORD" = 1 ] || \
    case "$prev" in
        -case)
            opts="" ; extra="-d" ;;
        -fileHandler)
            opts="uncollated collated masterUncollated" ; extra="" ;;
        -hostRoots|-roots)
            opts="" ; extra="" ;;
       *) ;;
    esac
    COMPREPLY=( $(compgen -W "${opts}" $extra -- ${cur}) )
}
complete -o filenames -o nospace -F _tetgenToFoam_ tetgenToFoam

_thermoFoam_ ()
{
    local cur="${COMP_WORDS[COMP_CWORD]}"
    local prev="${COMP_WORDS[COMP_CWORD-1]}"
    local line=${COMP_LINE}
    local used=$(echo "$line" | grep -oE "\-[a-zA-Z]+ ")

    opts="-case -doc -fileHandler -help -hostRoots -listFunctionObjects -listFvOptions -listRegisteredSwitches -listScalarBCs -listSwitches -listTurbulenceModels -listUnsetSwitches -listVectorBCs -noFunctionObjects -parallel -postProcess -roots -srcDoc"
    for o in $used ; do opts="${opts/$o/}" ; done
    extra=""

    [ "$COMP_CWORD" = 1 ] || \
    case "$prev" in
        -case)
            opts="" ; extra="-d" ;;
        -fileHandler)
            opts="uncollated collated masterUncollated" ; extra="" ;;
        -hostRoots|-roots)
            opts="" ; extra="" ;;
       *) ;;
    esac
    COMPREPLY=( $(compgen -W "${opts}" $extra -- ${cur}) )
}
complete -o filenames -o nospace -F _thermoFoam_ thermoFoam

_topoSet_ ()
{
    local cur="${COMP_WORDS[COMP_CWORD]}"
    local prev="${COMP_WORDS[COMP_CWORD-1]}"
    local line=${COMP_LINE}
    local used=$(echo "$line" | grep -oE "\-[a-zA-Z]+ ")

    opts="-case -constant -dict -doc -fileHandler -help -hostRoots -latestTime -newTimes -noFunctionObjects -noSync -noZero -parallel -region -roots -srcDoc -time"
    for o in $used ; do opts="${opts/$o/}" ; done
    extra=""

    [ "$COMP_CWORD" = 1 ] || \
    case "$prev" in
        -case)
            opts="" ; extra="-d" ;;
        -dict)
            opts="" ; extra="-d -f" ;;
        -fileHandler)
            opts="uncollated collated masterUncollated" ; extra="" ;;
        -time)
            opts="$(foamListTimes -withZero 2> /dev/null)" ; extra="" ;;
        -hostRoots|-region|-roots)
            opts="" ; extra="" ;;
       *) ;;
    esac
    COMPREPLY=( $(compgen -W "${opts}" $extra -- ${cur}) )
}
complete -o filenames -o nospace -F _topoSet_ topoSet

_transformPoints_ ()
{
    local cur="${COMP_WORDS[COMP_CWORD]}"
    local prev="${COMP_WORDS[COMP_CWORD-1]}"
    local line=${COMP_LINE}
    local used=$(echo "$line" | grep -oE "\-[a-zA-Z]+ ")

    opts="-allRegions -case -doc -fileHandler -help -hostRoots -noFunctionObjects -parallel -region -rollPitchYaw -roots -rotate -rotateFields -scale -srcDoc -translate -yawPitchRoll"
    for o in $used ; do opts="${opts/$o/}" ; done
    extra=""

    [ "$COMP_CWORD" = 1 ] || \
    case "$prev" in
        -case)
            opts="" ; extra="-d" ;;
        -fileHandler)
            opts="uncollated collated masterUncollated" ; extra="" ;;
        -hostRoots|-region|-rollPitchYaw|-roots|-rotate|-scale|-translate|-yawPitchRoll)
            opts="" ; extra="" ;;
       *) ;;
    esac
    COMPREPLY=( $(compgen -W "${opts}" $extra -- ${cur}) )
}
complete -o filenames -o nospace -F _transformPoints_ transformPoints

_twoLiquidMixingFoam_ ()
{
    local cur="${COMP_WORDS[COMP_CWORD]}"
    local prev="${COMP_WORDS[COMP_CWORD-1]}"
    local line=${COMP_LINE}
    local used=$(echo "$line" | grep -oE "\-[a-zA-Z]+ ")

    opts="-case -doc -fileHandler -help -hostRoots -listFunctionObjects -listRegisteredSwitches -listScalarBCs -listSwitches -listTurbulenceModels -listUnsetSwitches -listVectorBCs -noFunctionObjects -parallel -postProcess -roots -srcDoc"
    for o in $used ; do opts="${opts/$o/}" ; done
    extra=""

    [ "$COMP_CWORD" = 1 ] || \
    case "$prev" in
        -case)
            opts="" ; extra="-d" ;;
        -fileHandler)
            opts="uncollated collated masterUncollated" ; extra="" ;;
        -hostRoots|-roots)
            opts="" ; extra="" ;;
       *) ;;
    esac
    COMPREPLY=( $(compgen -W "${opts}" $extra -- ${cur}) )
}
complete -o filenames -o nospace -F _twoLiquidMixingFoam_ twoLiquidMixingFoam

_twoPhaseEulerFoam_ ()
{
    local cur="${COMP_WORDS[COMP_CWORD]}"
    local prev="${COMP_WORDS[COMP_CWORD-1]}"
    local line=${COMP_LINE}
    local used=$(echo "$line" | grep -oE "\-[a-zA-Z]+ ")

    opts="-case -doc -fileHandler -help -hostRoots -listFunctionObjects -listFvOptions -listRegisteredSwitches -listScalarBCs -listSwitches -listUnsetSwitches -listVectorBCs -noFunctionObjects -parallel -postProcess -roots -srcDoc"
    for o in $used ; do opts="${opts/$o/}" ; done
    extra=""

    [ "$COMP_CWORD" = 1 ] || \
    case "$prev" in
        -case)
            opts="" ; extra="-d" ;;
        -fileHandler)
            opts="uncollated collated masterUncollated" ; extra="" ;;
        -hostRoots|-roots)
            opts="" ; extra="" ;;
       *) ;;
    esac
    COMPREPLY=( $(compgen -W "${opts}" $extra -- ${cur}) )
}
complete -o filenames -o nospace -F _twoPhaseEulerFoam_ twoPhaseEulerFoam

_uncoupledKinematicParcelDyMFoam_ ()
{
    local cur="${COMP_WORDS[COMP_CWORD]}"
    local prev="${COMP_WORDS[COMP_CWORD-1]}"
    local line=${COMP_LINE}
    local used=$(echo "$line" | grep -oE "\-[a-zA-Z]+ ")

    opts="-case -cloudName -doc -fileHandler -help -hostRoots -listFunctionObjects -listRegisteredSwitches -listScalarBCs -listSwitches -listTurbulenceModels -listUnsetSwitches -listVectorBCs -noFunctionObjects -parallel -postProcess -roots -srcDoc"
    for o in $used ; do opts="${opts/$o/}" ; done
    extra=""

    [ "$COMP_CWORD" = 1 ] || \
    case "$prev" in
        -case)
            opts="" ; extra="-d" ;;
        -fileHandler)
            opts="uncollated collated masterUncollated" ; extra="" ;;
        -cloudName|-hostRoots|-roots)
            opts="" ; extra="" ;;
       *) ;;
    esac
    COMPREPLY=( $(compgen -W "${opts}" $extra -- ${cur}) )
}
complete -o filenames -o nospace -F _uncoupledKinematicParcelDyMFoam_ uncoupledKinematicParcelDyMFoam

_uncoupledKinematicParcelFoam_ ()
{
    local cur="${COMP_WORDS[COMP_CWORD]}"
    local prev="${COMP_WORDS[COMP_CWORD-1]}"
    local line=${COMP_LINE}
    local used=$(echo "$line" | grep -oE "\-[a-zA-Z]+ ")

    opts="-case -cloudName -doc -fileHandler -help -hostRoots -listFunctionObjects -listRegisteredSwitches -listScalarBCs -listSwitches -listTurbulenceModels -listUnsetSwitches -listVectorBCs -noFunctionObjects -parallel -postProcess -roots -srcDoc"
    for o in $used ; do opts="${opts/$o/}" ; done
    extra=""

    [ "$COMP_CWORD" = 1 ] || \
    case "$prev" in
        -case)
            opts="" ; extra="-d" ;;
        -fileHandler)
            opts="uncollated collated masterUncollated" ; extra="" ;;
        -cloudName|-hostRoots|-roots)
            opts="" ; extra="" ;;
       *) ;;
    esac
    COMPREPLY=( $(compgen -W "${opts}" $extra -- ${cur}) )
}
complete -o filenames -o nospace -F _uncoupledKinematicParcelFoam_ uncoupledKinematicParcelFoam

_viewFactorsGen_ ()
{
    local cur="${COMP_WORDS[COMP_CWORD]}"
    local prev="${COMP_WORDS[COMP_CWORD-1]}"
    local line=${COMP_LINE}
    local used=$(echo "$line" | grep -oE "\-[a-zA-Z]+ ")

    opts="-case -doc -fileHandler -help -hostRoots -noFunctionObjects -parallel -region -roots -srcDoc"
    for o in $used ; do opts="${opts/$o/}" ; done
    extra=""

    [ "$COMP_CWORD" = 1 ] || \
    case "$prev" in
        -case)
            opts="" ; extra="-d" ;;
        -fileHandler)
            opts="uncollated collated masterUncollated" ; extra="" ;;
        -hostRoots|-region|-roots)
            opts="" ; extra="" ;;
       *) ;;
    esac
    COMPREPLY=( $(compgen -W "${opts}" $extra -- ${cur}) )
}
complete -o filenames -o nospace -F _viewFactorsGen_ viewFactorsGen

_vtkUnstructuredToFoam_ ()
{
    local cur="${COMP_WORDS[COMP_CWORD]}"
    local prev="${COMP_WORDS[COMP_CWORD-1]}"
    local line=${COMP_LINE}
    local used=$(echo "$line" | grep -oE "\-[a-zA-Z]+ ")

    opts="-case -doc -fileHandler -help -noFunctionObjects -srcDoc"
    for o in $used ; do opts="${opts/$o/}" ; done
    extra="-d -f"

    [ "$COMP_CWORD" = 1 ] || \
    case "$prev" in
        -case)
            opts="" ; extra="-d" ;;
        -fileHandler)
            opts="uncollated collated masterUncollated" ; extra="" ;;
       -*) ;;
        *)
            case "${COMP_WORDS[COMP_CWORD-2]}" in
                -case|-fileHandler) ;;
                *) opts=""; extra="" ;;
            esac
            ;;
    esac
    COMPREPLY=( $(compgen -W "${opts}" $extra -- ${cur}) )
}
complete -o filenames -o nospace -F _vtkUnstructuredToFoam_ vtkUnstructuredToFoam

_wallFunctionTable_ ()
{
    local cur="${COMP_WORDS[COMP_CWORD]}"
    local prev="${COMP_WORDS[COMP_CWORD-1]}"
    local line=${COMP_LINE}
    local used=$(echo "$line" | grep -oE "\-[a-zA-Z]+ ")

    opts="-case -doc -fileHandler -help -hostRoots -noFunctionObjects -parallel -roots -srcDoc"
    for o in $used ; do opts="${opts/$o/}" ; done
    extra=""

    [ "$COMP_CWORD" = 1 ] || \
    case "$prev" in
        -case)
            opts="" ; extra="-d" ;;
        -fileHandler)
            opts="uncollated collated masterUncollated" ; extra="" ;;
        -hostRoots|-roots)
            opts="" ; extra="" ;;
       *) ;;
    esac
    COMPREPLY=( $(compgen -W "${opts}" $extra -- ${cur}) )
}
complete -o filenames -o nospace -F _wallFunctionTable_ wallFunctionTable

_writeMeshObj_ ()
{
    local cur="${COMP_WORDS[COMP_CWORD]}"
    local prev="${COMP_WORDS[COMP_CWORD-1]}"
    local line=${COMP_LINE}
    local used=$(echo "$line" | grep -oE "\-[a-zA-Z]+ ")

    opts="-case -cell -cellSet -constant -doc -face -faceSet -fileHandler -help -hostRoots -latestTime -newTimes -noFunctionObjects -noZero -parallel -patchEdges -patchFaces -point -region -roots -srcDoc -time"
    for o in $used ; do opts="${opts/$o/}" ; done
    extra=""

    [ "$COMP_CWORD" = 1 ] || \
    case "$prev" in
        -case)
            opts="" ; extra="-d" ;;
        -fileHandler)
            opts="uncollated collated masterUncollated" ; extra="" ;;
        -time)
            opts="$(foamListTimes -withZero 2> /dev/null)" ; extra="" ;;
        -cell|-cellSet|-face|-faceSet|-hostRoots|-point|-region|-roots)
            opts="" ; extra="" ;;
       *) ;;
    esac
    COMPREPLY=( $(compgen -W "${opts}" $extra -- ${cur}) )
}
complete -o filenames -o nospace -F _writeMeshObj_ writeMeshObj

_XiEngineFoam_ ()
{
    local cur="${COMP_WORDS[COMP_CWORD]}"
    local prev="${COMP_WORDS[COMP_CWORD-1]}"
    local line=${COMP_LINE}
    local used=$(echo "$line" | grep -oE "\-[a-zA-Z]+ ")

    opts="-case -doc -fileHandler -help -hostRoots -listFunctionObjects -listFvOptions -listRegisteredSwitches -listScalarBCs -listSwitches -listTurbulenceModels -listUnsetSwitches -listVectorBCs -noFunctionObjects -parallel -postProcess -roots -srcDoc"
    for o in $used ; do opts="${opts/$o/}" ; done
    extra=""

    [ "$COMP_CWORD" = 1 ] || \
    case "$prev" in
        -case)
            opts="" ; extra="-d" ;;
        -fileHandler)
            opts="uncollated collated masterUncollated" ; extra="" ;;
        -hostRoots|-roots)
            opts="" ; extra="" ;;
       *) ;;
    esac
    COMPREPLY=( $(compgen -W "${opts}" $extra -- ${cur}) )
}
complete -o filenames -o nospace -F _XiEngineFoam_ XiEngineFoam

_XiFoam_ ()
{
    local cur="${COMP_WORDS[COMP_CWORD]}"
    local prev="${COMP_WORDS[COMP_CWORD-1]}"
    local line=${COMP_LINE}
    local used=$(echo "$line" | grep -oE "\-[a-zA-Z]+ ")

    opts="-case -doc -fileHandler -help -hostRoots -listFunctionObjects -listFvOptions -listRegisteredSwitches -listScalarBCs -listSwitches -listTurbulenceModels -listUnsetSwitches -listVectorBCs -noFunctionObjects -parallel -postProcess -roots -srcDoc"
    for o in $used ; do opts="${opts/$o/}" ; done
    extra=""

    [ "$COMP_CWORD" = 1 ] || \
    case "$prev" in
        -case)
            opts="" ; extra="-d" ;;
        -fileHandler)
            opts="uncollated collated masterUncollated" ; extra="" ;;
        -hostRoots|-roots)
            opts="" ; extra="" ;;
       *) ;;
    esac
    COMPREPLY=( $(compgen -W "${opts}" $extra -- ${cur}) )
}
complete -o filenames -o nospace -F _XiFoam_ XiFoam

_zipUpMesh_ ()
{
    local cur="${COMP_WORDS[COMP_CWORD]}"
    local prev="${COMP_WORDS[COMP_CWORD-1]}"
    local line=${COMP_LINE}
    local used=$(echo "$line" | grep -oE "\-[a-zA-Z]+ ")

    opts="-case -doc -fileHandler -help -hostRoots -noFunctionObjects -parallel -region -roots -srcDoc"
    for o in $used ; do opts="${opts/$o/}" ; done
    extra=""

    [ "$COMP_CWORD" = 1 ] || \
    case "$prev" in
        -case)
            opts="" ; extra="-d" ;;
        -fileHandler)
            opts="uncollated collated masterUncollated" ; extra="" ;;
        -hostRoots|-region|-roots)
            opts="" ; extra="" ;;
       *) ;;
    esac
    COMPREPLY=( $(compgen -W "${opts}" $extra -- ${cur}) )
}
complete -o filenames -o nospace -F _zipUpMesh_ zipUpMesh

_foamCleanPath_ ()
{
    local cur="${COMP_WORDS[COMP_CWORD]}"
    local prev="${COMP_WORDS[COMP_CWORD-1]}"
    local line=${COMP_LINE}
    local used=$(echo "$line" | grep -oE "\-[a-zA-Z]+ ")

    opts="-help -strip"
    for o in $used ; do opts="${opts/$o/}" ; done
    extra=""

    [ "$COMP_CWORD" = 1 ] || \
    case "$prev" in
       *) ;;
    esac
    COMPREPLY=( $(compgen -W "${opts}" $extra -- ${cur}) )
}
complete -o filenames -o nospace -F _foamCleanPath_ foamCleanPath

_foamCleanPolyMesh_ ()
{
    local cur="${COMP_WORDS[COMP_CWORD]}"
    local prev="${COMP_WORDS[COMP_CWORD-1]}"
    local line=${COMP_LINE}
    local used=$(echo "$line" | grep -oE "\-[a-zA-Z]+ ")

    opts="-case -help -region"
    for o in $used ; do opts="${opts/$o/}" ; done
    extra=""

    [ "$COMP_CWORD" = 1 ] || \
    case "$prev" in
        -case)
            opts="" ; extra="-d" ;;
        -region)
            opts="" ; extra="" ;;
       *) ;;
    esac
    COMPREPLY=( $(compgen -W "${opts}" $extra -- ${cur}) )
}
complete -o filenames -o nospace -F _foamCleanPolyMesh_ foamCleanPolyMesh

_foamCleanTutorials_ ()
{
    local cur="${COMP_WORDS[COMP_CWORD]}"
    local prev="${COMP_WORDS[COMP_CWORD-1]}"
    local line=${COMP_LINE}
    local used=$(echo "$line" | grep -oE "\-[a-zA-Z]+ ")

    opts="-help"
    for o in $used ; do opts="${opts/$o/}" ; done
    extra=""

    [ "$COMP_CWORD" = 1 ] || \
    case "$prev" in
       *) ;;
    esac
    COMPREPLY=( $(compgen -W "${opts}" $extra -- ${cur}) )
}
complete -o filenames -o nospace -F _foamCleanTutorials_ foamCleanTutorials

_foamCloneCase_ ()
{
    local cur="${COMP_WORDS[COMP_CWORD]}"
    local prev="${COMP_WORDS[COMP_CWORD-1]}"
    local line=${COMP_LINE}
    local used=$(echo "$line" | grep -oE "\-[a-zA-Z]+ ")

    opts="-help -latestTime -no-orig -no-scripts -template"
    for o in $used ; do opts="${opts/$o/}" ; done
    extra="-d"

    [ "$COMP_CWORD" = 1 ] || \
    case "$prev" in
       -*) ;;
        *)
            opts=""; extra=""
            ;;
    esac
    COMPREPLY=( $(compgen -W "${opts}" $extra -- ${cur}) )
}
complete -o filenames -o nospace -F _foamCloneCase_ foamCloneCase

_foamCreateVideo_ ()
{
    local cur="${COMP_WORDS[COMP_CWORD]}"
    local prev="${COMP_WORDS[COMP_CWORD-1]}"
    local line=${COMP_LINE}
    local used=$(echo "$line" | grep -oE "\-[a-zA-Z]+ ")

    opts="-dir -fps -help -image -out -start -webm"
    for o in $used ; do opts="${opts/$o/}" ; done
    extra=""

    [ "$COMP_CWORD" = 1 ] || \
    case "$prev" in
        -dir)
            opts="" ; extra="-d" ;;
        -fps|-image|-out|-start)
            opts="" ; extra="" ;;
       *) ;;
    esac
    COMPREPLY=( $(compgen -W "${opts}" $extra -- ${cur}) )
}
complete -o filenames -o nospace -F _foamCreateVideo_ foamCreateVideo

_foamEtcFile_ ()
{
    local cur="${COMP_WORDS[COMP_CWORD]}"
    local prev="${COMP_WORDS[COMP_CWORD-1]}"
    local line=${COMP_LINE}
    local used=$(echo "$line" | grep -oE "\-[a-zA-Z]+ ")

    opts="-all -help -list -mode -prefix -quiet -silent -version"
    for o in $used ; do opts="${opts/$o/}" ; done
    extra=""

    [ "$COMP_CWORD" = 1 ] || \
    case "$prev" in
        -prefix)
            opts="" ; extra="-d" ;;
        -mode|-version)
            opts="" ; extra="" ;;
       *) ;;
    esac
    COMPREPLY=( $(compgen -W "${opts}" $extra -- ${cur}) )
}
complete -o filenames -o nospace -F _foamEtcFile_ foamEtcFile

_foamExec_ ()
{
    local cur="${COMP_WORDS[COMP_CWORD]}"
    local prev="${COMP_WORDS[COMP_CWORD-1]}"
    local line=${COMP_LINE}
    local used=$(echo "$line" | grep -oE "\-[a-zA-Z]+ ")

    opts="-help -prefix -version"
    for o in $used ; do opts="${opts/$o/}" ; done
    extra=""

    [ "$COMP_CWORD" = 1 ] || \
    case "$prev" in
        -prefix)
            opts="" ; extra="-d" ;;
        -version)
            opts="" ; extra="" ;;
       *) ;;
    esac
    COMPREPLY=( $(compgen -W "${opts}" $extra -- ${cur}) )
}
complete -o filenames -o nospace -F _foamExec_ foamExec

_foamGet_ ()
{
    _searchDirs () {
        _dirs=="\
            ${HOME}/.OpenFOAM \
            $WM_PROJECT_SITE \
            $WM_PROJECT_INST_DIR/site \
            $FOAM_ETC/caseDicts"

        _files=""
        for _d in $_dirs
        do
            [ -d "$_d" ] && \
                _files="$_files $(find "$_d" -type f ! -name "*.*" -exec basename {} \;)"
        done
        echo "${_files}" | xargs -n 1 | sort -u
    }

    local cur="${COMP_WORDS[COMP_CWORD]}"
    local prev="${COMP_WORDS[COMP_CWORD-1]}"
    local line=${COMP_LINE}
    local used
    used=$(echo "$line" | grep -oE "\-[a-zA-Z]+ ")

    opts="-case -ext -help -no-ext -target"
    for o in $used ; do opts="${opts/$o/}" ; done
    extra=""
    opts="${opts} $(_searchDirs)"

    [ "$COMP_CWORD" = 1 ] || \
    case "$prev" in
        -case|-target)
            opts="" ; extra="-d" ;;
        -ext)
            opts="" ; extra="" ;;
       -*) ;;
        *)
            case "${COMP_WORDS[COMP_CWORD-2]}" in
                -case|-ext|-target) ;;
                *) opts=""; extra="" ;;
            esac
            ;;
    esac
    COMPREPLY=( $(compgen -W "${opts}" $extra -- "${cur}") )
}
complete -o filenames -o nospace -F _foamGet_ foamGet

_foamInfo_ ()
{
    local cur="${COMP_WORDS[COMP_CWORD]}"
    local prev="${COMP_WORDS[COMP_CWORD-1]}"
    local line=${COMP_LINE}
    local used=$(echo "$line" | grep -oE "\-[a-zA-Z]+ ")

    opts="-all -browser -help -web"
    for o in $used ; do opts="${opts/$o/}" ; done
    extra=""

    [ "$COMP_CWORD" = 1 ] || \
    case "$prev" in
        -browser)
            opts="" ; extra="" ;;
       *) ;;
    esac
    COMPREPLY=( $(compgen -W "${opts}" $extra -- ${cur}) )
}
complete -o filenames -o nospace -F _foamInfo_ foamInfo

_foamJob_ ()
{
    local cur="${COMP_WORDS[COMP_CWORD]}"
    local prev="${COMP_WORDS[COMP_CWORD-1]}"
    local line=${COMP_LINE}
    local used=$(echo "$line" | grep -oE "\-[a-zA-Z]+ ")

    opts="-append -case -help -parallel -screen -version -wait"
    for o in $used ; do opts="${opts/$o/}" ; done
    extra=""

    [ "$COMP_CWORD" = 1 ] || \
    case "$prev" in
        -case)
            opts="" ; extra="-d" ;;
        -version)
            opts="" ; extra="" ;;
       *) ;;
    esac
    COMPREPLY=( $(compgen -W "${opts}" $extra -- ${cur}) )
}
complete -o filenames -o nospace -F _foamJob_ foamJob

_foamLog_ ()
{
    local cur="${COMP_WORDS[COMP_CWORD]}"
    local prev="${COMP_WORDS[COMP_CWORD-1]}"
    local line=${COMP_LINE}
    local used=$(echo "$line" | grep -oE "\-[a-zA-Z]+ ")

    opts="-help -list -localDB -n -quiet"
    for o in $used ; do opts="${opts/$o/}" ; done
    extra="-d -f"

    [ "$COMP_CWORD" = 1 ] || \
    case "$prev" in
       -*) ;;
        *)
            opts=""; extra=""
            ;;
    esac
    COMPREPLY=( $(compgen -W "${opts}" $extra -- ${cur}) )
}
complete -o filenames -o nospace -F _foamLog_ foamLog

_foamMonitor_ ()
{
    local cur="${COMP_WORDS[COMP_CWORD]}"
    local prev="${COMP_WORDS[COMP_CWORD-1]}"
    local line=${COMP_LINE}
    local used=$(echo "$line" | grep -oE "\-[a-zA-Z]+ ")

    opts="-help -idle -logscale -refresh -title -yrange"
    for o in $used ; do opts="${opts/$o/}" ; done
    extra="-d -f"

    [ "$COMP_CWORD" = 1 ] || \
    case "$prev" in
        -idle|-title|-refresh|-yrange)
            opts="" ; extra="" ;;
       -*) ;;
        *)
            case "${COMP_WORDS[COMP_CWORD-2]}" in
                -idle|-title|-refresh|-yrange) ;;
                *) opts=""; extra="" ;;
            esac
            ;;
    esac
    COMPREPLY=( $(compgen -W "${opts}" $extra -- ${cur}) )
}
complete -o filenames -o nospace -F _foamMonitor_ foamMonitor

_foamNew_ ()
{
    local cur="${COMP_WORDS[COMP_CWORD]}"
    local prev="${COMP_WORDS[COMP_CWORD-1]}"
    local line=${COMP_LINE}
    local used=$(echo "$line" | grep -oE "\-[a-zA-Z]+ ")

    opts="-help -source -template"
    for o in $used ; do opts="${opts/$o/}" ; done
    extra=""

    [ "$COMP_CWORD" = 1 ] || \
    case "$prev" in
        -source|-template)
            opts="" ; extra="" ;;
       *) ;;
    esac
    COMPREPLY=( $(compgen -W "${opts}" $extra -- ${cur}) )
}
complete -o filenames -o nospace -F _foamNew_ foamNew

_foamNewApp_ ()
{
    local cur="${COMP_WORDS[COMP_CWORD]}"
    local prev="${COMP_WORDS[COMP_CWORD-1]}"
    local line=${COMP_LINE}
    local used=$(echo "$line" | grep -oE "\-[a-zA-Z]+ ")

    opts="-help"
    for o in $used ; do opts="${opts/$o/}" ; done
    extra=""

    [ "$COMP_CWORD" = 1 ] || \
    case "$prev" in
       *) ;;
    esac
    COMPREPLY=( $(compgen -W "${opts}" $extra -- ${cur}) )
}
complete -o filenames -o nospace -F _foamNewApp_ foamNewApp

_foamNewBC_ ()
{
    local cur="${COMP_WORDS[COMP_CWORD]}"
    local prev="${COMP_WORDS[COMP_CWORD-1]}"
    local line=${COMP_LINE}
    local used=$(echo "$line" | grep -oE "\-[a-zA-Z]+ ")

    opts="-help"
    for o in $used ; do opts="${opts/$o/}" ; done
    extra=""

    [ "$COMP_CWORD" = 1 ] || \
    case "$prev" in
       *) ;;
    esac
    COMPREPLY=( $(compgen -W "${opts}" $extra -- ${cur}) )
}
complete -o filenames -o nospace -F _foamNewBC_ foamNewBC

_foamNewFunctionObject_ ()
{
    local cur="${COMP_WORDS[COMP_CWORD]}"
    local prev="${COMP_WORDS[COMP_CWORD-1]}"
    local line=${COMP_LINE}
    local used=$(echo "$line" | grep -oE "\-[a-zA-Z]+ ")

    opts="-help"
    for o in $used ; do opts="${opts/$o/}" ; done
    extra=""

    [ "$COMP_CWORD" = 1 ] || \
    case "$prev" in
       *) ;;
    esac
    COMPREPLY=( $(compgen -W "${opts}" $extra -- ${cur}) )
}
complete -o filenames -o nospace -F _foamNewFunctionObject_ foamNewFunctionObject

_foamRunTutorials_ ()
{
    local cur="${COMP_WORDS[COMP_CWORD]}"
    local prev="${COMP_WORDS[COMP_CWORD-1]}"
    local line=${COMP_LINE}
    local used=$(echo "$line" | grep -oE "\-[a-zA-Z]+ ")

    opts="-help -skipFirst -test"
    for o in $used ; do opts="${opts/$o/}" ; done
    extra=""

    [ "$COMP_CWORD" = 1 ] || \
    case "$prev" in
       *) ;;
    esac
    COMPREPLY=( $(compgen -W "${opts}" $extra -- ${cur}) )
}
complete -o filenames -o nospace -F _foamRunTutorials_ foamRunTutorials

_foamSearch_ ()
{
    local cur="${COMP_WORDS[COMP_CWORD]}"
    local prev="${COMP_WORDS[COMP_CWORD-1]}"
    local line=${COMP_LINE}
    local used=$(echo "$line" | grep -oE "\-[a-zA-Z]+ ")

    opts="-count -help"
    for o in $used ; do opts="${opts/$o/}" ; done
    extra="-d"

    [ "$COMP_CWORD" = 1 ] || \
    case "$prev" in
       -*) ;;
        *)
            opts=""; extra=""
            ;;
    esac
    COMPREPLY=( $(compgen -W "${opts}" $extra -- ${cur}) )
}
complete -o filenames -o nospace -F _foamSearch_ foamSearch

_foamSequenceVTKFiles_ ()
{
    local cur="${COMP_WORDS[COMP_CWORD]}"
    local prev="${COMP_WORDS[COMP_CWORD-1]}"
    local line=${COMP_LINE}
    local used=$(echo "$line" | grep -oE "\-[a-zA-Z]+ ")

    opts="-case -dir -help -out"
    for o in $used ; do opts="${opts/$o/}" ; done
    extra=""

    [ "$COMP_CWORD" = 1 ] || \
    case "$prev" in
        -case|-dir|-out)
            opts="" ; extra="-d" ;;
       *) ;;
    esac
    COMPREPLY=( $(compgen -W "${opts}" $extra -- ${cur}) )
}
complete -o filenames -o nospace -F _foamSequenceVTKFiles_ foamSequenceVTKFiles

_foamTags_ ()
{
    local cur="${COMP_WORDS[COMP_CWORD]}"
    local prev="${COMP_WORDS[COMP_CWORD-1]}"
    local line=${COMP_LINE}
    local used=$(echo "$line" | grep -oE "\-[a-zA-Z]+ ")

    opts="-help"
    for o in $used ; do opts="${opts/$o/}" ; done
    extra=""

    [ "$COMP_CWORD" = 1 ] || \
    case "$prev" in
       *) ;;
    esac
    COMPREPLY=( $(compgen -W "${opts}" $extra -- ${cur}) )
}
complete -o filenames -o nospace -F _foamTags_ foamTags

_foamUpdateCaseFileHeader_ ()
{
    local cur="${COMP_WORDS[COMP_CWORD]}"
    local prev="${COMP_WORDS[COMP_CWORD-1]}"
    local line=${COMP_LINE}
    local used=$(echo "$line" | grep -oE "\-[a-zA-Z]+ ")

    opts="-help -version"
    for o in $used ; do opts="${opts/$o/}" ; done
    extra=""

    [ "$COMP_CWORD" = 1 ] || \
    case "$prev" in
        -version)
            opts="" ; extra="" ;;
       *) ;;
    esac
    COMPREPLY=( $(compgen -W "${opts}" $extra -- ${cur}) )
}
complete -o filenames -o nospace -F _foamUpdateCaseFileHeader_ foamUpdateCaseFileHeader

_mergedDyM_ ()
{
    local cur="${COMP_WORDS[COMP_CWORD]}"
    local prev="${COMP_WORDS[COMP_CWORD-1]}"
    local line=${COMP_LINE}
    local used=$(echo "$line" | grep -oE "\-[a-zA-Z]+ ")

    opts=""
    for o in $used ; do opts="${opts/$o/}" ; done
    extra=""

    [ "$COMP_CWORD" = 1 ] || \
    case "$prev" in
       *) ;;
    esac
    COMPREPLY=( $(compgen -W "${opts}" $extra -- ${cur}) )
}
complete -o filenames -o nospace -F _mergedDyM_ mergedDyM

_mpirunDebug_ ()
{
    local cur="${COMP_WORDS[COMP_CWORD]}"
    local prev="${COMP_WORDS[COMP_CWORD-1]}"
    local line=${COMP_LINE}
    local used=$(echo "$line" | grep -oE "\-[a-zA-Z]+ ")

    opts="-help"
    for o in $used ; do opts="${opts/$o/}" ; done
    extra=""

    [ "$COMP_CWORD" = 1 ] || \
    case "$prev" in
       *) ;;
    esac
    COMPREPLY=( $(compgen -W "${opts}" $extra -- ${cur}) )
}
complete -o filenames -o nospace -F _mpirunDebug_ mpirunDebug

_paraFoam_ ()
{
    local cur="${COMP_WORDS[COMP_CWORD]}"
    local prev="${COMP_WORDS[COMP_CWORD-1]}"
    local line=${COMP_LINE}
    local used=$(echo "$line" | grep -oE "\-[a-zA-Z]+ ")

    opts="-block -builtin -case -help -region -touch -touchAll"
    for o in $used ; do opts="${opts/$o/}" ; done
    extra=""

    [ "$COMP_CWORD" = 1 ] || \
    case "$prev" in
        -case)
            opts="" ; extra="-d" ;;
        -region)
            opts="" ; extra="" ;;
       *) ;;
    esac
    COMPREPLY=( $(compgen -W "${opts}" $extra -- ${cur}) )
}
complete -o filenames -o nospace -F _paraFoam_ paraFoam

_pimpleDyMFoam_ ()
{
    local cur="${COMP_WORDS[COMP_CWORD]}"
    local prev="${COMP_WORDS[COMP_CWORD-1]}"
    local line=${COMP_LINE}
    local used=$(echo "$line" | grep -oE "\-[a-zA-Z]+ ")

    opts=""
    for o in $used ; do opts="${opts/$o/}" ; done
    extra=""

    [ "$COMP_CWORD" = 1 ] || \
    case "$prev" in
       *) ;;
    esac
    COMPREPLY=( $(compgen -W "${opts}" $extra -- ${cur}) )
}
complete -o filenames -o nospace -F _pimpleDyMFoam_ pimpleDyMFoam

_surfaceFeatureExtract_ ()
{
    local cur="${COMP_WORDS[COMP_CWORD]}"
    local prev="${COMP_WORDS[COMP_CWORD-1]}"
    local line=${COMP_LINE}
    local used=$(echo "$line" | grep -oE "\-[a-zA-Z]+ ")

    opts=""
    for o in $used ; do opts="${opts/$o/}" ; done
    extra=""

    [ "$COMP_CWORD" = 1 ] || \
    case "$prev" in
       *) ;;
    esac
    COMPREPLY=( $(compgen -W "${opts}" $extra -- ${cur}) )
}
complete -o filenames -o nospace -F _surfaceFeatureExtract_ surfaceFeatureExtract

_wclean_ ()
{
    local cur="${COMP_WORDS[COMP_CWORD]}"
    local prev="${COMP_WORDS[COMP_CWORD-1]}"
    local line=${COMP_LINE}
    local used=$(echo "$line" | grep -oE "\-[a-zA-Z]+ ")

    opts="-help -silent"
    for o in $used ; do opts="${opts/$o/}" ; done
    extra="-d"

    [ "$COMP_CWORD" = 1 ] || \
    case "$prev" in
       -*) ;;
        *)
            opts=""; extra=""
            ;;
    esac
    COMPREPLY=( $(compgen -W "${opts}" $extra -- ${cur}) )
}
complete -o filenames -o nospace -F _wclean_ wclean

_wcleanLnIncludeAll_ ()
{
    local cur="${COMP_WORDS[COMP_CWORD]}"
    local prev="${COMP_WORDS[COMP_CWORD-1]}"
    local line=${COMP_LINE}
    local used=$(echo "$line" | grep -oE "\-[a-zA-Z]+ ")

    opts=""
    for o in $used ; do opts="${opts/$o/}" ; done
    extra="-d"

    [ "$COMP_CWORD" = 1 ] || \
    case "$prev" in
       -*) ;;
        *) opts="";;
    esac
    COMPREPLY=( $(compgen -W "${opts}" $extra -- ${cur}) )
}
complete -o filenames -o nospace -F _wcleanLnIncludeAll_ wcleanLnIncludeAll

_wcleanPlatform_ ()
{
    local cur="${COMP_WORDS[COMP_CWORD]}"
    local prev="${COMP_WORDS[COMP_CWORD-1]}"
    local line=${COMP_LINE}
    local used=$(echo "$line" | grep -oE "\-[a-zA-Z]+ ")

    opts="-all -current -help"
    for o in $used ; do opts="${opts/$o/}" ; done
    extra=""

    [ "$COMP_CWORD" = 1 ] || \
    case "$prev" in
       *) ;;
    esac
    COMPREPLY=( $(compgen -W "${opts}" $extra -- ${cur}) )
}
complete -o filenames -o nospace -F _wcleanPlatform_ wcleanPlatform

_wdep_ ()
{
    local cur="${COMP_WORDS[COMP_CWORD]}"
    local prev="${COMP_WORDS[COMP_CWORD-1]}"
    local line=${COMP_LINE}
    local used=$(echo "$line" | grep -oE "\-[a-zA-Z]+ ")

    opts="-help"
    for o in $used ; do opts="${opts/$o/}" ; done
    extra="-d -f"

    [ "$COMP_CWORD" = 1 ] || \
    case "$prev" in
       -*) ;;
        *)
            opts=""; extra=""
            ;;
    esac
    COMPREPLY=( $(compgen -W "${opts}" $extra -- ${cur}) )
}
complete -o filenames -o nospace -F _wdep_ wdep

_wmake_ ()
{
    local cur="${COMP_WORDS[COMP_CWORD]}"
    local prev="${COMP_WORDS[COMP_CWORD-1]}"
    local line=${COMP_LINE}
    local used=$(echo "$line" | grep -oE "\-[a-zA-Z]+ ")

    opts="-all -help -j -j -non-stop -no-scheduler -queue -silent -update"
    for o in $used ; do opts="${opts/$o/}" ; done
    extra="-d"

    [ "$COMP_CWORD" = 1 ] || \
    case "$prev" in
        -j)
            opts="" ; extra="" ;;
       -*) ;;
        *)
            case "${COMP_WORDS[COMP_CWORD-2]}" in
                -j) ;;
                *) opts=""; extra="" ;;
            esac
            ;;
    esac
    COMPREPLY=( $(compgen -W "${opts}" $extra -- ${cur}) )
}
complete -o filenames -o nospace -F _wmake_ wmake

_wmakeCheckPwd_ ()
{
    local cur="${COMP_WORDS[COMP_CWORD]}"
    local prev="${COMP_WORDS[COMP_CWORD-1]}"
    local line=${COMP_LINE}
    local used=$(echo "$line" | grep -oE "\-[a-zA-Z]+ ")

    opts="-help -quiet"
    for o in $used ; do opts="${opts/$o/}" ; done
    extra="-d"

    [ "$COMP_CWORD" = 1 ] || \
    case "$prev" in
       -*) ;;
        *)
            opts=""; extra=""
            ;;
    esac
    COMPREPLY=( $(compgen -W "${opts}" $extra -- ${cur}) )
}
complete -o filenames -o nospace -F _wmakeCheckPwd_ wmakeCheckPwd

_wmakeCollect_ ()
{
    local cur="${COMP_WORDS[COMP_CWORD]}"
    local prev="${COMP_WORDS[COMP_CWORD-1]}"
    local line=${COMP_LINE}
    local used=$(echo "$line" | grep -oE "\-[a-zA-Z]+ ")

    opts="-clean -help -kill"
    for o in $used ; do opts="${opts/$o/}" ; done
    extra=""

    [ "$COMP_CWORD" = 1 ] || \
    case "$prev" in
       *) ;;
    esac
    COMPREPLY=( $(compgen -W "${opts}" $extra -- ${cur}) )
}
complete -o filenames -o nospace -F _wmakeCollect_ wmakeCollect

_wmakeFilesAndOptions_ ()
{
    local cur="${COMP_WORDS[COMP_CWORD]}"
    local prev="${COMP_WORDS[COMP_CWORD-1]}"
    local line=${COMP_LINE}
    local used=$(echo "$line" | grep -oE "\-[a-zA-Z]+ ")

    opts="-help"
    for o in $used ; do opts="${opts/$o/}" ; done
    extra=""

    [ "$COMP_CWORD" = 1 ] || \
    case "$prev" in
       *) ;;
    esac
    COMPREPLY=( $(compgen -W "${opts}" $extra -- ${cur}) )
}
complete -o filenames -o nospace -F _wmakeFilesAndOptions_ wmakeFilesAndOptions

_wmakeLnInclude_ ()
{
    local cur="${COMP_WORDS[COMP_CWORD]}"
    local prev="${COMP_WORDS[COMP_CWORD-1]}"
    local line=${COMP_LINE}
    local used=$(echo "$line" | grep -oE "\-[a-zA-Z]+ ")

    opts="-help -silent -update"
    for o in $used ; do opts="${opts/$o/}" ; done
    extra="-d"

    [ "$COMP_CWORD" = 1 ] || \
    case "$prev" in
       -*) ;;
        *)
            opts=""; extra=""
            ;;
    esac
    COMPREPLY=( $(compgen -W "${opts}" $extra -- ${cur}) )
}
complete -o filenames -o nospace -F _wmakeLnInclude_ wmakeLnInclude

_wmakeLnIncludeAll_ ()
{
    local cur="${COMP_WORDS[COMP_CWORD]}"
    local prev="${COMP_WORDS[COMP_CWORD-1]}"
    local line=${COMP_LINE}
    local used=$(echo "$line" | grep -oE "\-[a-zA-Z]+ ")

    opts="-help -j -j"
    for o in $used ; do opts="${opts/$o/}" ; done
    extra="-d"

    [ "$COMP_CWORD" = 1 ] || \
    case "$prev" in
        -j)
            opts="" ; extra="" ;;
       -*) ;;
        *)
            case "${COMP_WORDS[COMP_CWORD-2]}" in
                -j) ;;
                *) opts=""; extra="" ;;
            esac
            ;;
    esac
    COMPREPLY=( $(compgen -W "${opts}" $extra -- ${cur}) )
}
complete -o filenames -o nospace -F _wmakeLnIncludeAll_ wmakeLnIncludeAll

_wmakePrintBuild_ ()
{
    local cur="${COMP_WORDS[COMP_CWORD]}"
    local prev="${COMP_WORDS[COMP_CWORD-1]}"
    local line=${COMP_LINE}
    local used=$(echo "$line" | grep -oE "\-[a-zA-Z]+ ")

    opts="-check -help -major -pkg -short -update -version"
    for o in $used ; do opts="${opts/$o/}" ; done
    extra=""

    [ "$COMP_CWORD" = 1 ] || \
    case "$prev" in
        -pkg|-version)
            opts="" ; extra="" ;;
       *) ;;
    esac
    COMPREPLY=( $(compgen -W "${opts}" $extra -- ${cur}) )
}
complete -o filenames -o nospace -F _wmakePrintBuild_ wmakePrintBuild

_wmakeScheduler_ ()
{
    local cur="${COMP_WORDS[COMP_CWORD]}"
    local prev="${COMP_WORDS[COMP_CWORD-1]}"
    local line=${COMP_LINE}
    local used=$(echo "$line" | grep -oE "\-[a-zA-Z]+ ")

    opts=""
    for o in $used ; do opts="${opts/$o/}" ; done
    extra=""

    [ "$COMP_CWORD" = 1 ] || \
    case "$prev" in
       *) ;;
    esac
    COMPREPLY=( $(compgen -W "${opts}" $extra -- ${cur}) )
}
complete -o filenames -o nospace -F _wmakeScheduler_ wmakeScheduler

_wmakeSchedulerUptime_ ()
{
    local cur="${COMP_WORDS[COMP_CWORD]}"
    local prev="${COMP_WORDS[COMP_CWORD-1]}"
    local line=${COMP_LINE}
    local used=$(echo "$line" | grep -oE "\-[a-zA-Z]+ ")

    opts="-help"
    for o in $used ; do opts="${opts/$o/}" ; done
    extra=""

    [ "$COMP_CWORD" = 1 ] || \
    case "$prev" in
       *) ;;
    esac
    COMPREPLY=( $(compgen -W "${opts}" $extra -- ${cur}) )
}
complete -o filenames -o nospace -F _wmakeSchedulerUptime_ wmakeSchedulerUptime

_wrmdep_ ()
{
    local cur="${COMP_WORDS[COMP_CWORD]}"
    local prev="${COMP_WORDS[COMP_CWORD-1]}"
    local line=${COMP_LINE}
    local used=$(echo "$line" | grep -oE "\-[a-zA-Z]+ ")

    opts=""
    for o in $used ; do opts="${opts/$o/}" ; done
    extra=""

    [ "$COMP_CWORD" = 1 ] || \
    case "$prev" in
       *) ;;
    esac
    COMPREPLY=( $(compgen -W "${opts}" $extra -- ${cur}) )
}
complete -o filenames -o nospace -F _wrmdep_ wrmdep

_wrmo_ ()
{
    local cur="${COMP_WORDS[COMP_CWORD]}"
    local prev="${COMP_WORDS[COMP_CWORD-1]}"
    local line=${COMP_LINE}
    local used=$(echo "$line" | grep -oE "\-[a-zA-Z]+ ")

    opts="-all -help"
    for o in $used ; do opts="${opts/$o/}" ; done
    extra="-d -f"

    [ "$COMP_CWORD" = 1 ] || \
    case "$prev" in
       -*) ;;
        *)
            opts=""; extra=""
            ;;
    esac
    COMPREPLY=( $(compgen -W "${opts}" $extra -- ${cur}) )
}
complete -o filenames -o nospace -F _wrmo_ wrmo

#------------------------------------------------------------------------------<|MERGE_RESOLUTION|>--- conflicted
+++ resolved
@@ -4189,9 +4189,7 @@
 }
 complete -o filenames -o nospace -F _solidEquilibriumDisplacementFoam_ solidEquilibriumDisplacementFoam
 
-<<<<<<< HEAD
-=======
-_sonicDyMFoam_ ()
+_sonicFoam_ ()
 {
     local cur="${COMP_WORDS[COMP_CWORD]}"
     local prev="${COMP_WORDS[COMP_CWORD-1]}"
@@ -4214,31 +4212,6 @@
     esac
     COMPREPLY=( $(compgen -W "${opts}" $extra -- ${cur}) )
 }
-complete -o filenames -o nospace -F _sonicDyMFoam_ sonicDyMFoam
-
-_sonicFoam_ ()
-{
-    local cur="${COMP_WORDS[COMP_CWORD]}"
-    local prev="${COMP_WORDS[COMP_CWORD-1]}"
-    local line=${COMP_LINE}
-    local used=$(echo "$line" | grep -oE "\-[a-zA-Z]+ ")
-
-    opts="-case -doc -fileHandler -help -hostRoots -listFunctionObjects -listFvOptions -listRegisteredSwitches -listScalarBCs -listSwitches -listTurbulenceModels -listUnsetSwitches -listVectorBCs -noFunctionObjects -parallel -postProcess -roots -srcDoc"
-    for o in $used ; do opts="${opts/$o/}" ; done
-    extra=""
-
-    [ "$COMP_CWORD" = 1 ] || \
-    case "$prev" in
-        -case)
-            opts="" ; extra="-d" ;;
-        -fileHandler)
-            opts="uncollated collated masterUncollated" ; extra="" ;;
-        -hostRoots|-roots)
-            opts="" ; extra="" ;;
-       *) ;;
-    esac
-    COMPREPLY=( $(compgen -W "${opts}" $extra -- ${cur}) )
-}
 complete -o filenames -o nospace -F _sonicFoam_ sonicFoam
 
 _sonicLiquidFoam_ ()
@@ -4266,7 +4239,6 @@
 }
 complete -o filenames -o nospace -F _sonicLiquidFoam_ sonicLiquidFoam
 
->>>>>>> 8ca408bf
 _splitCells_ ()
 {
     local cur="${COMP_WORDS[COMP_CWORD]}"
